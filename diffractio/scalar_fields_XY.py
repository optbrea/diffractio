# !/usr/bin/env python3
# -*- coding: utf-8 -*-
"""
This module generates Scalar_field_XY class.

It can be considered an extension of Scalar_field_X for visualizing XY fields

For the case of Rayleigh sommefeld it is not necessary to compute all z positions but the final.

Nevertheless, for BPM method, intermediate computations are required. In this class, intermediate results are stored.

It is required also for generating masks and fields.


The main atributes are:
    * self.x - x positions of the field
    * self.y - y positions of the field
    * self.wavelength - wavdelength of the incident field. The field is monochromatic
    * self.u (numpy.array): equal size to x * y. complex field
    * self.X (numpy.array): equal size to x * y. complex field
    * self.Y (numpy.array): equal size to x * y. complex field
    * self.quality (float): quality of RS algorithm
    * self.info (str): description of data
    * self.type (str): Class of the field
    * self.date (str): date of execution

The magnitude is related to microns: `micron = 1.`

*Class for XY scalar fields*

*Definition of a scalar field*
    * instatiation, duplicate
    * save, load data
    * cut_resample, binarize, discretize
    * get_phase, get_amplitude, remove_amplitude, remove_phase, amplitude2phase, phase2amplitude

*Propagation*
    * fft, ifft, RS, RS_simple, RS_amplificacion

*Drawing functions*
    * draw, draw_profile,
    * video, progresion

*Parameters*
    * profile

*Functions outside the class*
    * draw_several_fields
    * draw2D
    * several_propagations
    * kernelRS, kernelRSinverse, kernelFresnel, WPM_schmidt_kernel
"""

import copy
import datetime
import time

from .utils_typing import npt, Any, NDArray, floating, NDArrayFloat, NDArrayComplex


import matplotlib.animation as animation
import scipy.ndimage
from matplotlib import rcParams
from numpy import (angle, array, concatenate, cos, exp, flipud, linspace,
                   meshgrid, pi, real, shape, sin, sqrt, zeros)
from numpy.lib.scimath import sqrt as csqrt
from scipy.fftpack import fft2, fftshift, ifft2
from scipy.interpolate import RectBivariateSpline

from . import np, plt
from . import degrees, mm, seconds, um

from .config import CONF_DRAWING
from .utils_common import get_date, load_data_common, save_data_common
from .utils_drawing import (draw2D, normalize_draw, prepare_drawing,
                            reduce_matrix_size)
from .utils_math import (get_edges, get_k, nearest, nearest2,
                         reduce_to_1, rotate_image, Bluestein_dft_xy)
from .utils_optics import beam_width_2D, field_parameters, normalize_field
from .scalar_fields_X import Scalar_field_X
from .scalar_fields_XZ import Scalar_field_XZ
from .scalar_fields_Z import Scalar_field_Z

try:
    import screeninfo
except:
    print("screeninfo not imported.")

try:
    import cv2
except:
    print("cv2 not imported. Function send_image_screen cannot be used")

percentage_intensity_config = CONF_DRAWING['percentage_intensity']


class Scalar_field_XY(object):
    """Class for working with XY scalar fields.

    Parameters:
        x (numpy.array): linear array with equidistant positions. The number of data is preferibly :math:`2^n` .
        y (numpy.array): linear array wit equidistant positions for y values
        wavelength (float): wavelength of the incident field
        info (str): String with info about the simulation

    Attributes:
        self.x (numpy.array): linear array with equidistant positions. The number of data is preferibly :math:`2^n` .
        self.y (numpy.array): linear array wit equidistant positions for y values
        self.wavelength (float): wavelength of the incident field.
        self.u (numpy.array): (x,z) complex field
        self.info (str): String with info about the simulation
    """

# flake8: noqa

    def __init__(self, x: NDArray | None = None, y: NDArray | None = None,
                 wavelength: float | None = None,  info: str = ""):
        self.x = x
        self.y = y
        self.wavelength = wavelength  # la longitud de onda
        if x is not None and y is not None:
            self.X, self.Y = meshgrid(x, y)
            self.u = zeros(shape(self.X), dtype=complex)
        else:
            self.X = None
            self.Y = None
            self.u = None
        self.info = info
        self.reduce_matrix = 'standard'  # 'None, 'standard', (5,5)
        self.type = 'Scalar_field_XY'
        self.date = get_date()
        self.quality = 0
        self.CONF_DRAWING = CONF_DRAWING

    def __str__(self):
        """Represents main data of the atributes"""

        Imin = (np.abs(self.u)**2).min()
        Imax = (np.abs(self.u)**2).max()
        phase_min = (np.angle(self.u)).min() / degrees
        phase_max = (np.angle(self.u)).max() / degrees
        print("{}\n - x:  {},   y:  {},   u:  {}".format(
            self.type, self.x.shape, self.y.shape, self.u.shape))
        print(
            " - xmin:       {:2.2f} um,  xmax:      {:2.2f} um,  Dx:   {:2.2f} um"
            .format(self.x[0], self.x[-1], self.x[1] - self.x[0]))
        print(
            " - ymin:       {:2.2f} um,  ymax:      {:2.2f} um,  Dy:   {:2.2f} um"
            .format(self.y[0], self.y[-1], self.y[1] - self.y[0]))
        print(" - Imin:       {:2.2f},     Imax:      {:2.2f}".format(
            Imin, Imax))
        print(" - phase_min:  {:2.2f} deg, phase_max: {:2.2f} deg".format(
            phase_min, phase_max))

        print(" - wavelength: {:2.2f} um".format(self.wavelength))
        print(" - date:       {}".format(self.date))
        if self.info != "":
            print(" - info:       {}".format(self.info))
        return ("")

    def __add__(self, other):
<<<<<<< HEAD
        """Adds two Scalar_field_xy. For example two light sources or two masks
=======
        """Adds two Scalar_field_x. For example two light sources or two masks
>>>>>>> 6ba0217c

        Parameters:
            other (Scalar_field_X): 2 field to add

        Returns:
            Scalar_field_X: `u3 = u1 + u2`
        """
        u3 = Scalar_field_XY(self.x, self.y, self.wavelength)
        u3.u = self.u + other.u
        return u3

    def __sub__(self, other):
        """Substract two Scalar_field_XY. For example two light sources or two masks

        Parameters:
            other (Scalar_field_X): field to substract

        Returns:
            Scalar_field_X: `u3 = u1 - u2`

        TODO:  It can be improved for masks (not having less than 1)
        """
        u3 = Scalar_field_XY(self.x, self.y, self.wavelength)
        u3.u = self.u - other.u
        return u3

    def __mul__(self, other):
        """Multiply two fields. For example  :math:`u_1(x)= u_0(x)*t(x)`

        Parameters:
            other (Scalar_field_X): field to multiply

        Returns:
            Scalar_field_X: :math:`u_1(x)= u_0(x)*t(x)`
        """
        new_field = Scalar_field_XY(self.x, self.y, self.wavelength)
        new_field.u = self.u * other.u

        return new_field

<<<<<<< HEAD
    def __rotate__(self, angle: floating,
                   position: list[floating, floating] | None = None):
=======
    def __rotate__(self, angle, position=None):
>>>>>>> 6ba0217c
        """Rotation of X,Y with respect to position

        Parameters:ing
            angle (float): angle to rotate, in radians
            position (float, float): position of center of rotation
        """

        if position is None:
            x0 = (self.x[-1] + self.x[0]) / 2
            y0 = (self.y[-1] + self.y[0]) / 2
        else:
            x0, y0 = position

        Xrot = (self.X - x0) * cos(angle) + (self.Y - y0) * sin(angle)
        Yrot = -(self.X - x0) * sin(angle) + (self.Y - y0) * cos(angle)
        return Xrot, Yrot

    def conjugate(self, new_field=True):
        """Conjugates the field
        """

        if new_field is True:
            u_new = self.duplicate()
            u_new.u = np.conj(self.u)
            return u_new
        else:
            self.u = np.conj(self.u)

    def duplicate(self, clear: bool = False):
        """Duplicates the instance"""
        # new_field = Scalar_field_XY(self.x, self.y, self.wavelength)
        # new_field.u = self.u
        # tipo = type(self)
        # new_field = tipo(self)
        new_field = copy.deepcopy(self)
        if clear is True:
            new_field.clear_field()
        return new_field

    def reduce_to_1(self):
        """All the values greater than 1 pass to 1. This is used for Scalar_masks when we add two masks.
        """

        self = reduce_to_1(self)

    def add(self, other, kind: str = 'standard'):
<<<<<<< HEAD
        """adds two Scalar_field_xy. For example two light sources or two masks
=======
        """adds two Scalar_field_x. For example two light sources or two masks
>>>>>>> 6ba0217c

        Parameters:
            other (Scalar_field_X): 2 field to add
            kind (str): instruction how to add the fields: - 'maximum1': mainly for masks. If t3=t1+t2>1 then t3= 1. - 'standard': add fields u3=u1+u2 and does nothing.

        Returns:
            Scalar_field_X: `u3 = u1 + u2`
        """
        if kind == 'standard':
            u3 = Scalar_field_XY(self.x, self.y, self.wavelength)
            u3.u = self.u + other.u
        elif kind == 'maximum1':
            u3 = Scalar_field_XY(self.x, self.y, self.wavelength)
            t1 = np.abs(self.u)
            t2 = np.abs(other.u)
            f1 = angle(self.u)
            f2 = angle(other.u)
            t3 = t1 + t2
            t3[t3 > 0] = 1.
            u3.u = t3 * exp(1j * (f1 + f2))

        return u3

<<<<<<< HEAD
    def rotate(self, angle: float, position: list[float, float] | None = None,
               new_field: bool = False):
=======
    def rotate(self, angle, position=None, new_field=False):
>>>>>>> 6ba0217c
        """Rotation of X,Y with respect to position. If position is not given, rotation is with respect to the center of the image

        Parameters:
            angle (float): angle to rotate, in radians
            position (float, float): position of center of rotation
        """

        if position is None:
            x0 = (self.x[-1] + self.x[0]) / 2
            y0 = (self.y[-1] + self.y[0]) / 2
        else:
            x0, y0 = position

        center_rotation = y0, x0

        u_real_rotate = rotate_image(self.x, self.y, np.real(self.u),
                                     -angle * 180 / pi, center_rotation)
        u_imag_rotate = rotate_image(self.x, self.y, np.imag(self.u),
                                     -angle * 180 / pi, center_rotation)
        u_rotate = u_real_rotate + 1j * u_imag_rotate

        if new_field is True:
            u_new = Scalar_field_XY(self.x, self.y, self.wavelength)
            u_new.u = u_rotate
            return u_new
        else:
            self.u = u_rotate

<<<<<<< HEAD
    def apodization(self, power: int = 10):
=======
    def apodization(self, power=10):
>>>>>>> 6ba0217c
        """Multiply field by an apodizer. The apodizer is a super_gauss function.

        Args:
            power (int, optional): size of apodization. Defaults to 10.


        """
        width_x = (self.x[-1] - self.x[0]) / 2
        width_y = (self.y[-1] - self.y[0]) / 2

        center_x = (self.x[-1] + self.x[0]) / 2
        center_y = (self.y[-1] + self.y[0]) / 2

        t = np.exp(-((self.X - center_x) / width_x)**power -
                   ((self.Y - center_y) / width_y)**power)
        self.u = t

    def clear_field(self):
        """Removes the field: self.u=0.
        """
        self.u = np.zeros_like(self.u, dtype=complex)

    def save_data(self, filename: str, add_name: str = "", 
                  description: str= "", verbose: bool = False):
        """Common save data function to be used in all the modules.
        The methods included are: npz, matlab


        Parameters:
            filename (str): filename
            add_name= (str): sufix to the name, if 'date' includes a date
            description (str): text to be stored in the dictionary to save.
            verbose (bool): If verbose prints filename.

        Returns:
            (str): filename. If False, file could not be saved.
        """
        try:
            final_filename = save_data_common(self, filename, add_name,
                                              description, verbose)
            return final_filename
        except:
            return False

    def load_data(self, filename: str, verbose: bool = False):
        """Load data from a file to a Scalar_field_X.
            The methods included are: npz, matlab

        Parameters:
            filename (str): filename
            verbose (bool): shows data process by screen
        """
        dict0 = load_data_common(self, filename)

        if verbose is True:
            print(dict0.keys())

    def save_mask(self,
                  filename="",
                  kind='amplitude',
                  binarize=False,
                  cmap='gray',
                  info=""):
        """Create a mask in a file, for example, ablation or litography engraver

        Parameters:
            filename (str): file name
            kind (str): save amplitude, phase or intensity. If intensity it is normalized to (0,1)
            binarize (bool): If True convert the mask in (0,1) levels
            cmap (str): colormap. (gray)
            info (str): info of the mask

        Returns:
            float: area (in um**2)
        """

        # filename for txt
        name = filename.split(".")
        nombreTxt = name[0] + ".txt"

        # image
        plt.figure()
        filter = np.abs(self.u) > 0

        if kind == 'amplitude':
            mask = np.abs(self.u)

        elif kind == 'phase':
            mask = np.angle(self.u)
            mask = (mask - mask.min()) / (mask.max() - mask.min())
            mask = mask * filter

        elif kind == 'intensity':
            mask = np.abs(self.u)**2
            cmap = 'hot'

        if binarize is True:
            mask_min = mask.min()
            mask_max = mask.max()
            mask_mean = (mask_max + mask_min) / 2

            mask2 = np.zeros_like(mask)
            mask2[mask < mask_mean] = 0
            mask2[mask >= mask_mean] = 1

            mask = mask2

        plt.imsave(filename, mask, cmap=cmap, dpi=100, origin='lower')
        plt.close()

        # important data
        ofile = open(nombreTxt, "w")
        ofile.write("filename %s\n" % filename)
        ofile.write("date: {}\n".format(datetime.date.today()))
        if info is not None:
            ofile.write("\ninfo:\n")
            ofile.write(info)
        ofile.write("\n\n")
        ofile.write("mask length: %i x %i\n" % (len(self.x), len(self.y)))
        ofile.write("x0 = %f *um, x1 = %f *um, Deltax = %f *um\n" %
                    (self.x.min(), self.x[-1], self.x[1] - self.x[0]))
        ofile.write("y0 = %f *um, y1 = %f *um, Deltay = %f *um\n" %
                    (self.y.min(), self.y[-1], self.y[1] - self.y[0]))

        ofile.write("\wavelength = %f *um" % self.wavelength)
        ofile.close()

        return mask

    def cut_resample(self,
                     x_limits: list[float, float] = '',
                     y_limits: list[float, float] = '',
                     num_points: int = [],
                     new_field: bool = False,
                     interp_kind: list[int, int] = (3, 1)):
        """it cut the field to the range (x0,x1). If one of this x0,x1 positions is out of the self.x range it do nothing. It is also valid for resampling the field, just write x0,x1 as the limits of self.x

        Parameters:
            x_limits (float,float): (x0,x1) starting and final points to cut. if '' - takes the current limit x[0] and x[-1]
            y_limits (float,float): (y0,y1) - starting and final points to cut. if '' - takes the current limit y[0] and y[-1]
            num_points (int): it resamples x, y and u. [],'',,None -> it leave the points as it is
            new_field (bool): it returns a new Scalar_field_XY
            interp_kind: numbers between 1 and 5
        """
        if x_limits == '':
            # used only for resampling
            x0 = self.x[0]
            x1 = self.x[-1]
        else:
            x0, x1 = x_limits

        if y_limits == '':
            # used only for resampling
            y0 = self.y[0]
            y1 = self.y[-1]
        else:
            y0, y1 = y_limits

        if x0 < self.x[0]:
            x0 = self.x[0]
        if x1 > self.x[-1]:
            x1 = self.x[-1]

        if y0 < self.y[0]:
            y0 = self.y[0]
        if y1 > self.y[-1]:
            y1 = self.y[-1]

        i_x0, _, _ = nearest(self.x, x0)
        i_x1, _, _ = nearest(self.x, x1)
        # new_num_points = i_x1 - i_x0
        i_y0, _, _ = nearest(self.y, y0)
        i_y1, _, _ = nearest(self.y, y1)

        kxu, kxn = interp_kind

        if num_points not in ([], '', 0, None):
            num_points_x, num_points_y = num_points
            x_new = np.linspace(x0, x1, num_points_x)
            y_new = np.linspace(y0, y1, num_points_y)
            X_new, Y_new = np.meshgrid(x_new, y_new)

            f_interp_abs = RectBivariateSpline(self.y,
                                               self.x,
                                               np.abs(self.u),
                                               kx=kxu,
                                               ky=kxu,
                                               s=0)
            f_interp_phase = RectBivariateSpline(self.y,
                                                 self.x,
                                                 np.angle(self.u),
                                                 kx=kxu,
                                                 ky=kxu,
                                                 s=0)
            u_new_abs = f_interp_abs(y_new, x_new)
            u_new_phase = f_interp_phase(y_new, x_new)
            u_new = u_new_abs * np.exp(1j * u_new_phase)

        else:
            i_s = slice(i_x0, i_x1)
            j_s = slice(i_y0, i_y1)
            x_new = self.x[i_s]
            y_new = self.y[j_s]
            X_new, Y_new = np.meshgrid(x_new, y_new)
            u_new = self.u[i_s, j_s]

        if new_field is False:
            self.x = x_new
            self.y = y_new
            self.u = u_new
            self.X = X_new
            self.Y = Y_new
        elif new_field is True:
            field = Scalar_field_XY(x=x_new,
                                    y=y_new,
                                    wavelength=self.wavelength)
            field.u = u_new
            return field

    def incident_field(self, u0):
        """Incident field for the experiment. It takes a Scalar_source_X field.

        Parameters:
            u0 (Scalar_source_X): field produced by Scalar_source_X (or a X field)
        """
        self.u = u0.u

    def pupil(self, r0: list[float, float] | None = None,
              radius: float | None = None,
              angle: float = 0 * degrees):
        """place a pupil in the field. If r0 or radius are None, they are computed using the x,y parameters.

        Parameters:
            r0 (float, float): center of circle/ellipse
            radius (float, float) or (float): radius of circle/ellipse
            angle (float): angle of rotation in radians

        Example:

            pupil(r0=(0 * um, 0 * um), radius=(250 * \
                   um, 125 * um), angle=0 * degrees)
        """

        if r0 is None:
            x0 = (self.x[-1] + self.x[0]) / 2
            y0 = (self.y[-1] + self.y[0]) / 2
            r0 = (x0, y0)

        if radius is None:
            radiusx = (self.x[-1] - self.x[0]) / 2
            radiusy = (self.y[-1] - self.y[0]) / 2
            radius = (radiusx, radiusy)

        x0, y0 = r0

        if isinstance(radius, (float, int, complex)):
            radiusx, radiusy = (radius, radius)
        else:
            radiusx, radiusy = radius

        # Rotacion del circula/elipse
        Xrot, Yrot = self.__rotate__(angle, (x0, y0))

        # Definicion de la transmitancia
        pupil0 = zeros(shape(self.X))
        ipasa = (Xrot)**2 / (radiusx + 1e-15)**2 + \
            (Yrot)**2 / (radiusy**2 + 1e-15) < 1
        pupil0[ipasa] = 1
        self.u = self.u * pupil0

    """
    def fft_proposal(self,
                     z=0,
                     shift=True,
                     remove0=True,
                     matrix: bool = False,
                     new_field: bool = False,
                     cut_square=True):
        Fast Fourier Transform (FFT) of the field.
        Parameters:
            z (float): distance to the observation plane or focal of lens
                       if z==0, no x,y scaled is produced
            shift (bool): if True, fftshift is performed
            remove0 (bool): if True, central point is removed
            matrix (bool):  if True only matrix is returned. if False, returns Scalar_field_X
            new_field (bool): if True returns Scalar_field_X, else it puts in self
            cut_square (bool): when the mask is not squared, the fft is computed using the squared XY version of the mask, removing the laterals.

        Returns:
            (np.array or Scalar_field_X or None): FFT of the input field
        
        k = 2 * np.pi / self.wavelength
        num_x = self.x.size
        num_y = self.y.size
        #print(num_x, num_y, np.bitwise_and(num_x != num_y, cut_square == True))
        u_field = self.u
        range_x = self.x[1] - self.x[0]
        range_y = self.y[1] - self.y[0]
        # if np.bitwise_and(num_x != num_y, cut_square == True):
        #     num_final = min(num_x, num_y)
        #     print(num_final)
        #     u_field = fftshift(u_field)
        #     u_field = u_field[0:num_final, 0:num_final]

        ttf1 = np.fft.fft2(u_field)
        # print(ttf1.shape)

        delta_x = self.x[1] - self.x[0]
        freq_nyquist_x = 1 / (2 * delta_x)
        kx = np.linspace(-freq_nyquist_x, freq_nyquist_x,
                         num_x) * self.wavelength

        delta_y = self.y[1] - self.y[0]
        freq_nyquist_y = 1 / (2 * delta_y)
        ky = np.linspace(-freq_nyquist_y, freq_nyquist_y,
                         num_y) * self.wavelength

        if remove0 is True:
            ttf1[0, 0] = 0

        if shift is True:
            ttf1 = np.fft.fftshift(ttf1)

        if matrix is True:
            return ttf1

        if z is None:
            x_new = kx  # exit in angles (radians)
            y_new = ky  # exit in angles (radians)
        elif z == 0:
            x_new = self.y * num_x / num_y
            y_new = self.x
        else:
            x_new = kx * z  # exit distances at a observation plane z
            y_new = ky * z  # exit distances at a observation plane z

        if new_field is True:
            field_output = Scalar_field_XY(x_new, y_new, self.wavelength)
            field_output.u = ttf1
            return field_output
        else:
            self.u = ttf1
            self.x = x_new
            self.y = y_new
            self.X, self.Y = np.meshgrid(self.x, self.y)
    """

    def fft(self, z: float = 0, shift: bool = True, remove0: bool = True,
            matrix: bool = False, new_field: bool = False):
        """Fast Fourier Transform (FFT) of the field.

        Parameters:
            z (float): distance to the observation plane or focal of lens
                       if z==0, no x,y scaled is produced
            shift (bool): if True, fftshift is performed
            remove0 (bool): if True, central point is removed
            matrix (bool):  if True only matrix is returned. if False, returns Scalar_field_X
            new_field (bool): if True returns Scalar_field_X, else it puts in self

        Returns:
            (np.array or Scalar_field_X or None): FFT of the input field
        """

        k = 2 * np.pi / self.wavelength

        ttf1 = np.fft.fft2(self.u)

        num_x = self.x.size
        delta_x = self.x[1] - self.x[0]
        freq_nyquist_x = 1 / (2 * delta_x)
        kx = np.linspace(-freq_nyquist_x, freq_nyquist_x,
                         num_x) * self.wavelength

        num_y = self.y.size
        delta_y = self.y[1] - self.y[0]
        freq_nyquist_y = 1 / (2 * delta_y)
        ky = np.linspace(-freq_nyquist_y, freq_nyquist_y,
                         num_y) * self.wavelength

        if remove0 is True:
            ttf1[0, 0] = 0

        if shift is True:
            ttf1 = np.fft.fftshift(ttf1)

        if matrix is True:
            return ttf1

        if z is None:
            x_new = kx  # exit in angles (radians)
            y_new = ky  # exit in angles (radians)
        elif z == 0:
            x_new = self.x
            y_new = self.y
        else:
            x_new = kx * z  # exit distances at a observation plane z
            y_new = ky * z  # exit distances at a observation plane z

        if new_field is True:
            field_output = Scalar_field_XY(x_new, y_new, self.wavelength)
            field_output.u = ttf1
            return field_output
        else:
            self.u = ttf1
            self.x = x_new
            self.y = y_new
            self.X, self.Y = np.meshgrid(self.x, self.y)

    def ifft_proposal(self, z: float = 0 * mm, shift: bool = True, remove0: bool = True,
                      matrix: bool = False, new_field: bool = False):
        """Fast Fourier Transform (fft) of the field.

        Parameters:
            z (float): distance to the observation plane or focal of lens
            shift (bool): if True, fftshift is performed
            remove0 (bool): if True, central point is removed
            matrix (bool):  if True only matrix is returned. If False, returns Scalar_field_X
            new_field (bool): if True returns Scalar_field_X, else puts in self

        Returns:
            (np.array or Scalar_field_X or None): FFT of the input field
        """
        k = 2 * np.pi / self.wavelength
        num_x = self.x.size
        num_y = self.y.size
        u_field = self.u

        range_x = self.x[1] - self.x[0]
        range_y = self.y[1] - self.y[0]

        ttf1 = np.fft.ifft2(u_field)

        delta_x = self.x[1] - self.x[0]
        freq_nyquist_x = 1 / (2 * delta_x)
        kx = np.linspace(-freq_nyquist_x, freq_nyquist_x,
                         num_x) * self.wavelength

        delta_y = self.y[1] - self.y[0]
        freq_nyquist_y = 1 / (2 * delta_y)
        ky = np.linspace(-freq_nyquist_y, freq_nyquist_y,
                         num_y) * self.wavelength

        if remove0 is True:
            ttf1[0, 0] = 0

        if shift is True:
            ttf1 = np.fft.fftshift(ttf1)

        if matrix is True:
            return ttf1

        if z is None:
            x_new = kx  # exit in angles (radians)
            y_new = ky  # exit in angles (radians)
        elif z == 0:
            x_new = self.y
            y_new = self.x * num_x / num_y
        else:
            x_new = kx * z  # exit distances at a observation plane z
            y_new = ky * z  # exit distances at a observation plane z

        if new_field is True:
            field_output = Scalar_field_XY(x_new, y_new, self.wavelength)
            field_output.u = ttf1
            return field_output
        else:
            self.u = ttf1
            self.x = x_new
            self.y = y_new
            self.X, self.Y = np.meshgrid(self.x, self.y)

    def ifft(self, z: float = 0 * mm, shift: bool = True, remove0: bool = True,
             matrix: bool = False, new_field: bool = False):
        """Fast Fourier Transform (fft) of the field.

        Parameters:
            z (float): distance to the observation plane or focal of lens
            shift (bool): if True, fftshift is performed
            remove0 (bool): if True, central point is removed
            matrix (bool):  if True only matrix is returned. If False, returns Scalar_field_X
            new_field (bool): if True returns Scalar_field_X, else puts in self

        Returns:
            (np.array or Scalar_field_X or None): FFT of the input field
        """
        k = 2 * np.pi / self.wavelength

        ttf1 = np.fft.ifft2(self.u)
        ttf1 = ttf1

        # * np.exp(-1j * k * (z + (self.X**2 +
        #                                      self.Y**2) / (2 * z))) / (-1j * self.wavelength * z)

        if remove0 is True:
            ttf1[0, 0] = 0

        if shift is True:
            ttf1 = np.fft.fftshift(ttf1)

        if matrix is True:
            return ttf1

        # x scaling - Infor
        num_x = self.x.size
        delta_x = self.x[1] - self.x[0]
        freq_nyquist_x = 1 / (2 * delta_x)
        kx = np.linspace(-freq_nyquist_x, freq_nyquist_x,
                         num_x) * self.wavelength

        num_y = self.y.size
        delta_y = self.y[1] - self.y[0]
        freq_nyquist_y = 1 / (2 * delta_y)
        ky = np.linspace(-freq_nyquist_y, freq_nyquist_y,
                         num_y) * self.wavelength

        if z is None:
            x_new = kx  # exit in angles (radians)
            y_new = ky  # exit in angles (radians)
        elif z == 0:
            x_new = self.x
            y_new = self.y
        else:
            x_new = kx * z  # exit distances at a observation plane z
            y_new = ky * z  # exit distances at a observation plane z

        if new_field is True:
            field_output = Scalar_field_XY(x_new, y_new, self.wavelength)
            field_output.u = ttf1
            return field_output
        else:
            self.u = ttf1
            self.x = x_new
            self.y = y_new
            self.X, self.Y = np.meshgrid(self.x, self.y)

    def _RS_(self, z: float, n: float, new_field: bool = True, out_matrix: bool = False,
             kind: str = 'z', xout: float | None = None, yout: float | None = None,
             verbose: bool = False):
        """Fast-Fourier-Transform  method for numerical integration of diffraction Rayleigh-Sommerfeld formula. `Thin Element Approximation` is considered for determining the field just after the mask: :math:`\mathbf{E}_{0}(\zeta,\eta)=t(\zeta,\eta)\mathbf{E}_{inc}(\zeta,\eta)` Is we have a field of size N*M, the result of propagation is also a field N*M. Nevertheless, there is a parameter `amplification` which allows us to determine the field in greater observation planes (jN)x(jM).

        Parameters:
            z (float): distance to observation plane.
                if z<0 inverse propagation is executed
            n (float): refractive index
            new_field (bool): if False the computation goes to self.u
                              if True a new instance is produced

            xout (float), init point for amplification at x
            yout (float), init point for amplification at y
            verbose (bool): if True it writes to shell

        Returns:
            if New_field is True: Scalar_field_X
            else None

        Note:
            One adventage of this approach is that it returns a quality parameter: if self.quality>1, propagation is right.


        References:
            F. Shen and A. Wang, “Fast-Fourier-transform based numerical integration method for the Rayleigh-Sommerfeld diffraction formula,” Appl. Opt., vol. 45, no. 6, pp. 1102–1110, 2006.

        """

        if xout is None:
            xout = self.x[0]
        if yout is None:
            yout = self.y[0]

        xout = self.x + xout - self.x[0]
        yout = self.y + yout - self.y[0]

        nx = len(xout)
        ny = len(yout)
        dx = xout[1] - xout[0]
        dy = yout[1] - yout[0]

        dr_real = sqrt(dx**2 + dy**2)
        rmax = sqrt((xout**2).max() + (yout**2).max())
        dr_ideal = sqrt((self.wavelength / n)**2 + rmax**2 + 2 *
                        (self.wavelength / n) * sqrt(rmax**2 + z**2)) - rmax
        self.quality = dr_ideal / dr_real

        if verbose is True:
            if (self.quality.min() >= 0.99):
                print('Good result: factor {:2.2f}'.format(self.quality),
                      end='\r')
            else:
                print('- Needs denser sampling: factor {:2.2f}\n'.format(
                    self.quality))
        precise = 0
        if precise:
            a = [4, 2]
            num_repx = int(round((nx) / 2) - 1)
            num_repy = int(round((ny) / 2) - 1)
            bx = array(a * num_repx)
            by = array(a * num_repy)
            cx = concatenate(((1, ), bx, (2, 1))) / 3.
            cy = concatenate(((1, ), by, (2, 1))) / 3.

            if float(nx) / 2 == round(nx / 2):  # es par
                i_centralx = num_repx + 1
                cx = concatenate((cx[:i_centralx], cx[i_centralx + 1:]))
            if float(ny) / 2 == round(ny / 2):  # es par
                i_centraly = num_repy + 1
                cy = concatenate((cy[:i_centraly], cy[i_centraly + 1:]))

            W = (cx[:, np.newaxis] * cy[np.newaxis, :]).T

        else:
            W = 1

        U = zeros((2 * ny - 1, 2 * nx - 1), dtype=complex)
        U[0:ny, 0:nx] = array(W * self.u)

        xext = self.x[0] - xout[::-1]
        xext = xext[0:-1]
        xext = concatenate((xext, self.x - xout[0]))

        yext = self.y[0] - yout[::-1]
        yext = yext[0:-1]
        yext = concatenate((yext, self.y - yout[0]))

        Xext, Yext = meshgrid(xext, yext)

        # permite calcula la propagacion y la propagacion inverse, cuando z<0.
        if z > 0:
            H = kernelRS(Xext, Yext, self.wavelength, z, n, kind=kind)
        else:
            H = kernelRSinverse(Xext, Yext, self.wavelength, z, n, kind=kind)

        # calculo de la transformada de Fourier
        S = ifft2(fft2(U) * fft2(H)) * dx * dy
        # transpose cambiado porque daba problemas para matrices no cuadradas
        Usalida = S[ny - 1:, nx - 1:]  # hasta el final
        # los calculos se pueden dejar en la instancia o crear un new field

        # Usalida = Usalida / z  210131

        if out_matrix is True:
            return Usalida

        if new_field is True:
            field_output = Scalar_field_XY(self.x, self.y, self.wavelength)
            field_output.u = Usalida
            field_output.quality = self.quality
            return field_output
        else:
            self.u = Usalida

    def RS(self, z: float, amplification: list[int, int] = (1, 1), n: float = 1.,
            new_field: bool = True, matrix: bool = False,
            xout: float | None = None, yout: float | None = None,
            kind: str = 'z', verbose: bool = False):
        """Fast-Fourier-Transform  method for numerical integration of diffraction Rayleigh-Sommerfeld formula. Is we have a field of size N*M, the result of propagation is also a field N*M. Nevertheless, there is a parameter `amplification` which allows us to determine the field in greater observation planes (jN)x(jM).

        Parameters:
            amplification (int, int): number of frames in x and y direction
            z (float): distance to observation plane. if z<0 inverse propagation is executed
            n (float): refractive index
            new_field (bool): if False the computation goes to self.u, if True a new instance is produced.
            matrix(Bool): if True returns a matrix, else a Scalar_field_XY
            xout (float): If not None, the sampling area is moved. This is the left position
            yout (float): If not None, the sampling area y moved. This is the lower position.
            kind (str):
            verbose (bool): if True it writes to shell

        Returns:
            if New_field is True: Scalar_field_X, else None.

        Note:
            One advantage of this approach is that it returns a quality parameter: if self.quality>1, propagation is right.

        References:
            F. Shen and A. Wang, “Fast-Fourier-transform based numerical integration method for the Rayleigh-Sommerfeld diffraction formula,” Appl. Opt., vol. 45, no. 6, pp. 1102–1110, 2006.
        """

        amplification_x, amplification_y = amplification
        width_x = self.x[-1] - self.x[0]
        width_y = self.y[-1] - self.y[0]
        num_pixels_x = len(self.x)
        num_pixels_y = len(self.y)

        if amplification_x * amplification_y > 1:

            posiciones_x = -amplification_x * width_x / 2 + array(
                list(range(amplification_x))) * width_x
            posiciones_y = -amplification_y * width_y / 2 + array(
                list(range(amplification_y))) * width_y

            X0 = linspace(-amplification_x * width_x / 2,
                          amplification_x * width_x / 2,
                          num_pixels_x * amplification_x)
            Y0 = linspace(-amplification_y * width_y / 2,
                          amplification_y * width_y / 2,
                          num_pixels_y * amplification_y)

            U_final = Scalar_field_XY(x=X0, y=Y0, wavelength=self.wavelength)

            for i, xi in zip(list(range(len(posiciones_x))),
                             flipud(posiciones_x)):
                for j, yi in zip(list(range(len(posiciones_y))),
                                 flipud(posiciones_y)):
                    # num_ventana = j * amplification_x + i + 1
                    u3 = self._RS_(z=z,
                                   n=n,
                                   new_field=False,
                                   kind=kind,
                                   xout=xi,
                                   yout=yi,
                                   out_matrix=True,
                                   verbose=verbose)
                    xshape = slice(i * num_pixels_x, (i + 1) * num_pixels_x)
                    yshape = slice(j * num_pixels_y, (j + 1) * num_pixels_y)
                    U_final.u[yshape, xshape] = u3

            if matrix is True:
                return U_final.u
            else:
                if new_field is True:
                    return U_final
                else:
                    self.u = U_final.u
                    self.x = X0
                    self.y = Y0
        else:

            if xout is None:
                u_s = self._RS_(z,
                                n,
                                new_field=new_field,
                                out_matrix=True,
                                kind=kind,
                                xout=xout,
                                yout=yout,
                                verbose=verbose)
            else:
                u_s = self._RS_(z,
                                n,
                                new_field=new_field,
                                out_matrix=True,
                                kind=kind,
                                xout=-xout + self.x[0] - width_x / 2,
                                yout=-yout + self.y[0] - width_y / 2,
                                verbose=verbose)

            if matrix is True:
                return u_s

            if new_field is True:
                U_final = Scalar_field_XY(x=self.x,
                                          y=self.y,
                                          wavelength=self.wavelength)
                U_final.u = u_s
                if xout is not None:
                    U_final.x = self.x + xout - self.x[0]
                    U_final.y = self.y + yout - self.y[0]
                    U_final.X, U_final.Y = meshgrid(self.x, self.y)

                return U_final
            else:
                self.u = u_s
                self.x = self.x + xout - self.x[0]
                self.y = self.y + yout - self.y[0]
                self.X, self.Y = meshgrid(self.x, self.y)

    def WPM(self,
            fn,
            zs: NDArrayFloat,
            num_sampling: list = (512, 512),
            ROI: list[NDArrayFloat] | None = (None, None),
            r_pos=None,
            z_pos=None,
            get_u_max: bool = False,
            has_edges: bool = True,
            pow_edge: int = 80,
            matrix: bool = False,
            verbose: bool = False):
        """WPM method used for very dense sampling. It does not storages the intensity distribution at propagation, but only selected areas. The areas to be stored are:
            - global view with a desired sampling given by num_sampling.
            - intensity at the last plane.
            - Intensity at plane with maximum intensity (focus of a lens, for example)
            - Region of interest given by ROI.

        Parameters:
            fn (function): Function that returns the refractive index at a plane in a numpy.array
            zs (np.array): linspace with positions z where to evaluate the field.
            num_sampling (int, int) or None: If None, it does not storage intermediate data. Otherwise, it stores a small XZ matrix which size in num_sampling.
            ROI (np.array, np.array) or None: x and z arrays with positions and sampling to store. It is used when we need to store with a high density a small area of the total field.
            r_pos (float or None): If not None, a high density longitudinal array with the field at x_pos position is stored.
            z_pos (float or None): If not None, a high density transversal array with the field at z_pos is stored.
            get_u_max (bool): If True, returns field at z position with maximum intensity.
            has_edges (bool): If True absorbing edges are used.
            pow_edge (float): If has_edges, power of the supergaussian.
            verbose (bool): If True prints information.

        References:

            1. M. W. Fertig and K.-H. Brenner, “Vector wave propagation method,” J. Opt. Soc. Am. A, vol. 27, no. 4, p. 709, 2010.

            2. S. Schmidt et al., “Wave-optical modeling beyond the thin-element-approximation,” Opt. Express, vol. 24, no. 26, p. 30188, 2016.

        """
        from diffractio.scalar_fields_XYZ import Scalar_field_XYZ
        k0 = 2 * np.pi / self.wavelength
        x = self.x
        y = self.y
        dx = x[1] - x[0]
        dy = y[1] - y[0]
        dz = zs[1] - zs[0]

        u_iter = Scalar_field_XY(self.x, self.y, self.wavelength)

        kx = get_k(x, flavour='+')
        ky = get_k(y, flavour='+')

        KX, KY = np.meshgrid(kx, ky)

        k_perp2 = KX**2 + KY**2
        k_perp = np.sqrt(k_perp2)

       
        if has_edges is False:
            if hasattr(self, 'z'):
                has_filter = np.zeros_like(self.z)
            else:
                has_filter=0
        elif isinstance(has_edges, int):
            if hasattr(self, 'z'):
                has_filter = np.ones_like(self.z)
            else:
                has_filter=1      
        else:
            has_filter = has_edges
        
        
        width_edge = 0.95*(self.x[-1]-self.x[0])/2
        x_center=(self.x[-1]+self.x[0])/2
        y_center=(self.y[-1]+self.y[0])/2

 
        filter_x = np.exp(-(np.abs(self.X-x_center) / width_edge)**pow_edge)
        filter_y = np.exp(-(np.abs(self.Y-y_center) / width_edge)**pow_edge)
        filter_function = filter_x*filter_y


        u_iter = self.duplicate()

        # STORING field at maximum intensity
        if get_u_max is True:
            u_max = self.duplicate()
            I_max = 0.
            z_max = 0
        else:
            u_max = None
            z_max = None

        # Storing intensities at axis (x=0,0 de momento)
        intensities = np.zeros_like(zs)
        index_x_axis, _, _ = nearest(x, 0.)
        index_y_axis, _, _ = nearest(y, 0.)

        # Storing intensities at axis (x=x_pos)
        if r_pos is not None:
            from diffractio.scalar_fields_Z import Scalar_field_Z
            x_pos, y_pos = r_pos
            u_axis_x = Scalar_field_Z(zs, self.wavelength)
            index_x_axis, _, _ = nearest(x, x_pos)
            index_y_axis, _, _ = nearest(y, y_pos)
        else:
            u_axis_x = None

        # Storing fields at plane
        if z_pos is not None:
            u_axis_z = self.duplicate()
            index_zpos, _, _ = nearest(zs, z_pos)
        else:
            u_axis_z = None

        # STORING global view matrices
        if num_sampling is not None:

            len_x, len_y, len_z = num_sampling
            xout_gv = np.linspace(x[0], x[-1], len_x)
            yout_gv = np.linspace(y[0], y[-1], len_y)
            zout_gv = np.linspace(zs[0], zs[-1], len_z)
            u_out_gv = Scalar_field_XYZ(xout_gv,
                                        yout_gv,
                                        zout_gv,
                                        self.wavelength,
                                        info='from WPM_no_storage_2D')
            indexes_x_gv, _, _ = nearest2(x, xout_gv)
            indexes_y_gv, _, _ = nearest2(y, yout_gv)
            indexes_z_gv, _, _ = nearest2(zs, zout_gv)
            indexes_X_gv, indexes_Y_gv = np.meshgrid(indexes_x_gv,
                                                     indexes_y_gv)

            u_out_gv.n = fn(xout_gv, yout_gv, zout_gv, self.wavelength)
        else:
            u_out_gv = None

        # STORING ROI
        if ROI is not None:
            xout_roi, yout_roi, zout_roi = ROI
            u_out_roi = Scalar_field_XYZ(xout_roi,
                                         yout_roi,
                                         zout_roi,
                                         self.wavelength,
                                         info='from WPM_no_storage_2D')
            indexes_x_roi, _, _ = nearest2(x, xout_roi)
            indexes_y_roi, _, _ = nearest2(y, yout_roi)
            indexes_z_roi, _, _ = nearest2(zs, zout_roi)

            indexes_X_roi, indexes_Y_roi = np.meshgrid(indexes_x_roi,
                                                       indexes_y_roi)
            # indexes_x_roi = np.unique(indexes_x_roi)
            # indexes_y_roi = np.unique(indexes_y_roi)
            # indexes_z_roi = np.unique(indexes_z_roi)

            u_out_roi.n = fn(xout_roi, yout_roi, zout_roi, self.wavelength)
        else:
            u_out_roi = None

        t1 = time.time()
        num_steps = len(zs)
        iz_out_gv = 0
        iz_out_roi = 0

        for j in range(1, num_steps):
            
            if has_filter[j] == 0:
                filter_edge = 1
            else:
                filter_edge = filter_function

            refractive_index = fn(x, y, np.array([
                zs[j - 1],
            ]), self.wavelength)

            u_iter.u = WPM_schmidt_kernel(u_iter.u, refractive_index, k0,
                                          k_perp2, dz) * filter_edge

            current_intensity = np.max(np.abs(u_iter.u)**2)
            intensities[j] = u_iter.intensity()[index_x_axis, index_y_axis]

            if r_pos is not None:
                u_axis_x.u[j] = u_iter.u[index_x_axis, index_y_axis]

            if z_pos is not None:
                if j == index_zpos:
                    u_axis_z.u = u_iter.u

            if num_sampling is not None:
                if j in indexes_z_gv:
                    u_out_gv.u[:, :, iz_out_gv] = u_iter.u[indexes_X_gv,
                                                           indexes_Y_gv]
                    iz_out_gv = iz_out_gv + 1

            if ROI is not None:
                if j in indexes_z_roi:
                    u_out_roi.u[:, :, iz_out_roi] = u_iter.u[indexes_X_roi,
                                                             indexes_Y_roi]
                    iz_out_roi = iz_out_roi + 1

            if get_u_max is True:
                current_intensity = np.max(np.abs(u_iter.u)**2)
                if current_intensity > I_max:
                    I_max = u_iter.intensity().max()
                    u_max.u = u_iter.u
                    z_max = zs[j]

            if verbose is True:
                print("{}/{}".format(j, num_steps), sep='\r', end='\r')

        t2 = time.time()

        if verbose is True:
            print("Time = {:2.2f} s, time/loop = {:2.4} ms".format(
                t2 - t1, (t2 - t1) / num_steps * 1000))

        return u_iter, u_out_gv, u_out_roi, u_axis_x, u_axis_z, u_max, z_max

    def CZT_backup(self, z: float, xout: NDArrayFloat | None = None,
                   yout: NDArrayFloat | None = None, verbose: bool = False):
        """Chirped Z Transform algorithm for XY Scheme. z, xout, and yout parameters can be numbers or arrays.
        The output Scheme depends on this input parameters.

        Parameters:
            z (float): diffraction distance
            xout (np.array): x array with positions of the output plane
            yout (np.array): y array with positions of the output plane
            verbose (bool): If True, it prints some information

        Returns:
            u_out: Scalar_field_** depending of the input scheme. When all the parameters are numbers, it returns the complex field at that point.


        References:
             [Light: Science and Applications, 9(1), (2020)] 
        """

        if xout is None:
            xout = self.x

        if yout is None:
            yout = self.y

        k = 2 * np.pi / self.wavelength

        if isinstance(z, (float, int)):
            num_z = 1
            # print("z = 0 dim")
        else:
            num_z = len(z)
            # print("z = 1 dim")

        if isinstance(xout, (float, int)):
            num_x = 1
            # print("x = 0 dim")
            xstart = xout
            xend = xout
        else:
            num_x = len(xout)
            # print("x = 1 dim")

            xstart = xout[0]
            xend = xout[-1]

        if isinstance(yout, (float, int)):
            num_y = 1
            # print("y = 0 dim")
            ystart = yout
            yend = yout
        else:
            num_y = len(yout)
            # print("y = 1 dim")

            ystart = yout[0]
            yend = yout[-1]

        dx = self.x[1] - self.x[0]
        dy = self.y[1] - self.y[0]

        delta_out = np.zeros(2)
        if num_x > 1:
            delta_out[0] = (xend - xstart) / (num_x - 1)

        if num_y > 1:
            delta_out[1] = (yend - ystart) / (num_y - 1)

        Xout, Yout = np.meshgrid(xout, yout)

        if verbose:
            print("num x, num y, num z = {}, {}, {}".format(
                num_x, num_y, num_z))

        if num_z == 1:
            # calculating scalar diffraction below
            # F0 = np.exp(1j * k * z) / (1j * self.wavelength * z) * np.exp(
            #     1j * k / 2 / z * (Xout**2 + Yout**2))
            # F = np.exp(1j * k / 2 / z * (self.X**2 + self.Y**2))

            R = np.sqrt(Xout**2 + Yout**2 + z**2)
            F0 = 1 / (2 * np.pi) * np.exp(
                1.j * k * R) * z / R**2 * (1 / R - 1.j * k)

            R = np.sqrt(self.X**2 + self.Y**2 + z**2)
            F = 1 / (2 * np.pi) * np.exp(
                1.j * k * R) * z / R**2 * (1 / R - 1.j * k)

            u0 = self.u * F

            # using Bluestein method to calculate the complex amplitude of the outgoing light beam

            # one-dimensional FFT in one direction
            fs = self.wavelength * z / dx  # dimension of the imaging plane

            if num_x > 1 and num_y == 1:

                # one-dimensional FFT in the other direction
                fx1 = xstart + fs / 2
                fx2 = xend + fs / 2
                u0 = Bluestein_dft_xy(u0, fx1, fx2, fs, num_x)

                fy1 = ystart + fs / 2
                fy2 = yend + fs / 2
                u0 = Bluestein_dft_xy(u0, fy1, fy2, fs, num_y)

            else:

                fy1 = ystart + fs / 2
                fy2 = yend + fs / 2
                u0 = Bluestein_dft_xy(u0, fy1, fy2, fs, num_y)

                # one-dimensional FFT in the other direction
                fx1 = xstart + fs / 2
                fx2 = xend + fs / 2
                u0 = Bluestein_dft_xy(u0, fx1, fx2, fs, num_x)

            k_factor = z * dx * dy * self.wavelength

            u0 = F0 * u0 * k_factor  # obtain the complex amplitude of the outgoing light beam

            u0 = u0.squeeze()

            if num_x == 1 and num_y == 1:
                # just 1 number
                return u0.mean()

            elif num_x > 1 and num_y == 1:
                u_out = Scalar_field_X(xout, self.wavelength)
                #u_out.u = u0.transpose()[: ,0]
                u_out.u = u0[0, :]
                return u_out

            elif num_x == 1 and num_y > 1:
                u_out = Scalar_field_X(yout, self.wavelength)
                u_out.u = u0.transpose()[:, 0]

                return u_out

            elif num_x > 1 and num_y > 1:
                from diffractio.scalar_fields_XY import Scalar_field_XY
                u_out = Scalar_field_XY(xout, yout, self.wavelength)
                u_out.u = u0
                return u_out

        elif num_z > 1:
            u_zs = np.zeros((num_x, num_y, num_z), dtype=complex)
            u_zs = u_zs.squeeze()
            Xout, Yout = np.meshgrid(xout, yout)

            for i, z_now in enumerate(z):
                if verbose is True:
                    print("{}/{}".format(i, num_z), sep="\r", end="\r")
                R = np.sqrt(Xout**2 + Yout**2 + z_now**2)
                F0 = 1 / (2 * np.pi) * np.exp(
                    1.j * k * R) * z_now / R**2 * (1 / R - 1.j * k)

                R = np.sqrt(self.X**2 + self.Y**2 + z_now**2)
                F = 1 / (2 * np.pi) * np.exp(
                    1.j * k * R) * z_now / R**2 * (1 / R - 1.j * k)

                u0 = self.u * F

                # one-dimensional FFT in one direction
                fs = self.wavelength * z_now / dx

                if num_x > 1 and num_y == 1:
                    fx1 = xstart + fs / 2
                    fx2 = xend + fs / 2
                    u0 = Bluestein_dft_xy(u0, fx1, fx2, fs, num_x)

                    fy1 = ystart + fs / 2
                    fy2 = yend + fs / 2
                    u0 = Bluestein_dft_xy(u0, fy1, fy2, fs, num_y)

                else:
                    fy1 = ystart + fs / 2
                    fy2 = yend + fs / 2
                    u0 = Bluestein_dft_xy(u0, fy1, fy2, fs, num_y)

                    fx1 = xstart + fs / 2
                    fx2 = xend + fs / 2
                    u0 = Bluestein_dft_xy(u0, fx1, fx2, fs, num_x)

                u0 = F0 * u0

                k_factor = z_now * dx * dy * self.wavelength

                if num_x == 1 and num_y == 1:
                    u_zs[i] = u0.mean() * k_factor
                elif num_x > 1 and num_y == 1:
                    u_zs[:, i] = u0[0, :] * k_factor
                elif num_x == 1 and num_y > 1:
                    u_zs[:, i] = u0.transpose()[:, 0] * k_factor

                elif num_x > 1 and num_y > 1:
                    u_zs[:, :, i] = u0.transpose() * k_factor

            if num_x == 1 and num_y == 1:
                u_out = Scalar_field_Z(z, self.wavelength)
                u_out.u = u_zs
                return u_out

            elif num_x > 1 and num_y == 1:
                u_out = Scalar_field_XZ(xout, z, self.wavelength)
                u_out.u = u_zs
                return u_out

            elif num_x == 1 and num_y > 1:
                u_out = Scalar_field_XZ(yout, z, self.wavelength)
                u_out.u = u_zs
                return u_out

            elif num_x > 1 and num_y > 1:
                from diffractio.scalar_fields_XYZ import Scalar_field_XYZ
                u_out = Scalar_field_XYZ(xout, yout, z, self.wavelength)
                u_out.u = u_zs
                return u_out

        return u_out

    def CZT(self, z: float, xout: NDArrayFloat | None = None,
            yout: NDArrayFloat | None = None, verbose: bool = False):
        """Chirped Z Transform algorithm for XY Scheme. z, xout, and yout parameters can be numbers or arrays.
        The output Scheme depends on this input parameters.

        Parameters:
            z (float): diffraction distance
            xout (np.array): x array with positions of the output plane
            yout (np.array): y array with positions of the output plane
            verbose (bool): If True, it prints some information

        Returns:
            u_out: Scalar_field_** depending of the input scheme. When all the parameters are numbers, it returns the complex field at that point.


        References:
             [Light: Science and Applications, 9(1), (2020)] 
        """

        if xout is None:
            xout = self.x

        if yout is None:
            yout = self.y

        k = 2 * np.pi / self.wavelength

        if isinstance(z, (float, int)):
            num_z = 1
            # print("z = 0 dim")
        else:
            num_z = len(z)
            # print("z = 1 dim")

        if isinstance(xout, (float, int)):
            num_x = 1
            # print("x = 0 dim")
            xstart = xout
            xend = xout
        else:
            num_x = len(xout)
            # print("x = 1 dim")

            xstart = xout[0]
            xend = xout[-1]

        if isinstance(yout, (float, int)):
            num_y = 1
            # print("y = 0 dim")
            ystart = yout
            yend = yout
        else:
            num_y = len(yout)
            # print("y = 1 dim")

            ystart = yout[0]
            yend = yout[-1]

        dx = self.x[1] - self.x[0]
        dy = self.y[1] - self.y[0]

        delta_out = np.zeros(2)
        if num_x > 1:
            delta_out[0] = (xend - xstart) / (num_x - 1)

        if num_y > 1:
            delta_out[1] = (yend - ystart) / (num_y - 1)

        Xout, Yout = np.meshgrid(xout, yout)

        if verbose:
            print("num x, num y, num z = {}, {}, {}".format(
                num_x, num_y, num_z))

        if num_z == 1:
            # calculating scalar diffraction below
            # F0 = np.exp(1j * k * z) / (1j * self.wavelength * z) * np.exp(
            #     1j * k / 2 / z * (Xout**2 + Yout**2))
            # F = np.exp(1j * k / 2 / z * (self.X**2 + self.Y**2))

            R1 = np.sqrt(Xout**2 + Yout**2 + z**2)
            R2 = np.sqrt(self.X**2 + self.Y**2 + z**2)

            if z > 0:
                F0 = 1 / (2 * np.pi) * np.exp(
                    1.j * k * R1) * z / R1**2 * (1 / R1 - 1.j * k)
                F = 1 / (2 * np.pi) * np.exp(
                    1.j * k * R2) * z / R2**2 * (1 / R2 - 1.j * k)
            else:
                F0 = 1 / (2 * np.pi) * np.exp(
                    -1.j * k * R1) * z / R1**2 * (1 / R1 + 1.j * k)
                F = 1 / (2 * np.pi) * np.exp(
                    -1.j * k * R2) * z / R2**2 * (1 / R2 + 1.j * k)

            k_factor = z * dx * dy * self.wavelength

            # using Bluestein method to calculate the complex amplitude of the outgoing light beam

            # one-dimensional FFT in one direction
            fsx = self.wavelength * z / dx  # dimension of the imaging plane
            fsy = self.wavelength * z / dy  # dimension of the imaging plane

            if num_x == 1 and num_y == 1:
                u0 = self.u * F
                fy1 = ystart + fsy / 2
                fy2 = yend + fsy / 2
                u0 = Bluestein_dft_xy(u0, fy1, fy2, fsy, num_y)
                # one-dimensional FFT in the other direction
                fx1 = xstart + fsx / 2
                fx2 = xend + fsx / 2
                u0 = Bluestein_dft_xy(u0, fx1, fx2, fsx, num_x)
                u0 = F0 * u0 * k_factor  # obtain the complex amplitude of the outgoing light beam

            elif num_x > 1 and num_y > 1:
                u0 = self.u * F

                fy1 = ystart + fsy / 2
                fy2 = yend + fsy / 2
                u0 = Bluestein_dft_xy(u0, fy1, fy2, fsy, num_y)

                fx1 = xstart + fsx / 2
                fx2 = xend + fsx / 2
                u0 = Bluestein_dft_xy(u0, fx1, fx2, fsx, num_x)
                u0 = F0 * u0 * k_factor  # obtain the complex amplitude of the outgoing light beam

            elif num_x > 1 and num_y == 1:
                u0 = self.u * F

                # one-dimensional FFT in the other direction
                fx1 = xstart + fsx / 2
                fx2 = xend + fsx / 2
                u0 = Bluestein_dft_xy(u0, fx1, fx2, fsx, num_x)

                fy1 = ystart + fsy / 2
                fy2 = yend + fsy / 2
                u0 = Bluestein_dft_xy(u0, fy1, fy2, fsy, num_y)
                u0 = F0 * u0 * k_factor  # obtain the complex amplitude of the outgoing light beam

            elif num_x == 1 and num_y > 1:
                u0 = self.u * F
                fx1 = xstart + fsx / 2
                fx2 = xend + fsx / 2
                u0 = Bluestein_dft_xy(u0, fx1, fx2, fsx, num_x)
                fy1 = ystart + fsy / 2
                fy2 = yend + fsy / 2
                u0 = Bluestein_dft_xy(u0, fy1, fy2, fsy, num_y)

                # one-dimensional FFT in the other direction
                u0 = F0 * u0 * k_factor  # obtain the complex amplitude of the outgoing light beam

            u0 = u0.squeeze()

            if num_x == 1 and num_y == 1:
                # just 1 number
                return 1j*u0.mean()

            elif num_x > 1 and num_y == 1:
                u_out = Scalar_field_X(xout, self.wavelength)
                u_out.u = 1j*u0.transpose()[:, 0]
                return u_out

            elif num_x == 1 and num_y > 1:
                u_out = Scalar_field_X(yout, self.wavelength)
                u_out.u = 1j*u0[:, 0]

                return u_out

            elif num_x > 1 and num_y > 1:
                from diffractio.scalar_fields_XY import Scalar_field_XY
                u_out = Scalar_field_XY(xout, yout, self.wavelength)
                u_out.u = 1j*u0
                return u_out

        elif num_z > 1:
            u_zs = np.zeros((num_x, num_y, num_z), dtype=complex)
            u_zs = u_zs.squeeze()
            Xout, Yout = np.meshgrid(xout, yout)

            for i, z_now in enumerate(z):
                if verbose is True:
                    print("{}/{}".format(i, num_z), sep="\r", end="\r")

                R1 = np.sqrt(Xout**2 + Yout**2 + z_now**2)
                R2 = np.sqrt(self.X**2 + self.Y**2 + z_now**2)

                if z_now > 0:
                    F0 = 1 / (2 * np.pi) * np.exp(
                        1.j * k * R1) * z_now / R1**2 * (1 / R1 - 1.j * k)
                    F = 1 / (2 * np.pi) * np.exp(
                        1.j * k * R2) * z_now / R2**2 * (1 / R2 - 1.j * k)
                else:
                    F0 = 1 / (2 * np.pi) * np.exp(
                        -1.j * k * R1) * z_now / R1**2 * (1 / R1 + 1.j * k)
                    F = 1 / (2 * np.pi) * np.exp(
                        -1.j * k * R2) * z_now / R2**2 * (1 / R2 + 1.j * k)

                u0 = self.u * F

                # one-dimensional FFT in one direction
                fsx = self.wavelength * z_now / dx
                fsy = self.wavelength * z_now / dy

                if num_x > 1 and num_y == 1:
                    fx1 = xstart + fsx / 2
                    fx2 = xend + fsx / 2
                    u0 = Bluestein_dft_xy(u0, fx1, fx2, fsx, num_x)

                    fy1 = ystart + fsy / 2
                    fy2 = yend + fsy / 2
                    u0 = Bluestein_dft_xy(u0, fy1, fy2, fsy, num_y)

                elif num_x == 1 and num_y > 1:
                    fy1 = ystart + fsy / 2
                    fy2 = yend + fsy / 2
                    u0 = Bluestein_dft_xy(u0, fy1, fy2, fsy, num_y)

                    fx1 = xstart + fsx / 2
                    fx2 = xend + fsx / 2
                    u0 = Bluestein_dft_xy(u0, fx1, fx2, fsx, num_x)
                    u0 = u0.transpose()

                elif num_x == 1 and num_y == 1:
                    fy1 = ystart + fsy / 2
                    fy2 = yend + fsy / 2
                    u0 = Bluestein_dft_xy(u0, fy1, fy2, fsy, num_y)

                    fx1 = xstart + fsx / 2
                    fx2 = xend + fsx / 2
                    u0 = Bluestein_dft_xy(u0, fx1, fx2, fsx, num_x)

                elif num_x > 1 and num_y > 1:
                    fy1 = ystart + fsy / 2
                    fy2 = yend + fsy / 2
                    u0 = Bluestein_dft_xy(u0, fy1, fy2, fsy, num_y)

                    fx1 = xstart + fsx / 2
                    fx2 = xend + fsx / 2
                    u0 = Bluestein_dft_xy(u0, fx1, fx2, fsx, num_x)
                u0 = F0 * u0

                k_factor = z_now * dx * dy * self.wavelength

                if num_x == 1 and num_y == 1:
                    u_zs[i] = u0.mean() * k_factor
                elif num_x > 1 and num_y == 1:
                    u_zs[:, i] = u0[0, :] * k_factor
                elif num_x == 1 and num_y > 1:
                    u_zs[:, i] = u0[0, :] * k_factor

                elif num_x > 1 and num_y > 1:
                    u_zs[:, :, i] = u0.transpose() * k_factor

            if num_x == 1 and num_y == 1:
                u_out = Scalar_field_Z(z, self.wavelength)
                u_out.u = 1j*u_zs
                return u_out

            elif num_x > 1 and num_y == 1:
                u_out = Scalar_field_XZ(xout, z, self.wavelength)
                u_out.u = 1j*u_zs
                return u_out

            elif num_x == 1 and num_y > 1:
                u_out = Scalar_field_XZ(yout, z, self.wavelength)
                u_out.u = 1j*u_zs
                return u_out

            elif num_x > 1 and num_y > 1:
                from diffractio.scalar_fields_XYZ import Scalar_field_XYZ
                u_out = Scalar_field_XYZ(xout, yout, z, self.wavelength)
                u_out.u = 1j*u_zs
                return u_out

        return 1j*u_out

    def profile(self,
                point1='',
                point2='',
                npixels: int | None = None,
                kind: str = 'intensity',
                order: int = 2):
        """Determine profile in image. If points are not given, then image is shown and points are obtained clicking.

        Parameters:
            point1 (float, float): initial point. if '' get from click
            point2 (float, float): final point. if '' get from click
            npixels (int): number of pixels for interpolation
            kind (str): type of drawing: 'amplitude', 'intensity', 'phase'
            order (int): order for interpolation

        Returns:
            numpy.array: profile
            numpy.array: z values for profile
            (float, float): point1
            (float, float): point2
        """

        if npixels is None:
            npixels = len(self.x)

        if point1 == '' or point2 == '':
            self.draw(kind=kind)
            print("coordinates to given: click twice")
            point1, point2 = plt.ginput(2)

        x1, y1 = point1
        x2, y2 = point2

        ix1, value, distance = nearest(self.x, x1)
        ix2, value, distance = nearest(self.x, x2)
        iy1, value, distance = nearest(self.y, y1)
        iy2, value, distance = nearest(self.y, y2)

        x = linspace(ix1, ix2, npixels)
        y = linspace(iy1, iy2, npixels)

        if kind == 'intensity':
            image = np.abs(self.u)**2
        elif kind == 'amplitude':
            image = real(self.u)
        elif kind == 'phase':
            image = angle(self.u)  # / pi
            image[image == 1] = -1

        h = linspace(0, sqrt((y2 - y1)**2 + (x2 - x1)**2), npixels)
        h = h - h[-1] / 2

        z_profile = scipy.ndimage.map_coordinates(image.transpose(),
                                                  np.vstack((x, y)),
                                                  order=order)
        z_profile[-1] = z_profile[-2]

        return h, z_profile, point1, point2

    def draw_profile(self,
                     point1='',
                     point2='',
                     npixels=None,
                     kind: str = 'intensity',
                     order=2):
        """Draws profile in image. If points are not given, then image is shown and points are obtained clicking.

        Parameters:
            point1 (float): initial point. if '' get from click
            point2 (float): final point. if '' get from click
            npixels (int): number of pixels for interpolation
            kind (str): type of drawing: 'amplitude', 'intensity', 'phase'
            order (int): order for interpolation

        Returns:
            numpy.array: profile
            numpy.array: z values for profile
            (float, float): point1
            (float, float): point2
        """

        if npixels is None:
            npixels = len(self.x)

        h, z_profile, point1, point2 = self.profile(point1, point2, npixels,
                                                    kind, order)

        plt.figure()
        plt.plot(h, z_profile, 'k', lw=2)
        plt.xlabel('h (profile)')
        plt.ylabel(kind)
        plt.axis([h.min(), h.max(), z_profile.min(), z_profile.max()])
        return h, z_profile, point1, point2

    def get_edges(self,
                  kind_transition='amplitude',
                  min_step: floating = 0,
                  verbose: bool = False,
                  filename: str = ''):
        """
        Determine locations of edges for a binary mask. Valid for litography engraving of gratings.

        Parameters:
            kind_transition:'amplitude' 'phase'.
            min_step: minimum step for consider a transition

        Returns:
            type_transition: array with +1, -1 with rasing or falling edges
            pos_transition: positions x of transitions
            raising: positions of raising
            falling: positions of falling
        """

        pos_transitions, type_transitions, raising, falling = get_edges(
            self.x, self.u, kind_transition, min_step, verbose, filename)
        return pos_transitions, type_transitions, raising, falling

    def search_focus(self, kind: str = 'moments', verbose: bool = True):
        """Search for location of .

        Parameters:
            kind (str): 'moments' or 'maximum'
            verbose (bool): If True prints information.

        Returns:
            (x,y): positions of focus
        """

        if kind == 'maximum':
            intensity = np.abs(self.u)**2
            ix, iy = np.unravel_index(intensity.argmax(), intensity.shape)
            pos_x, pos_y = self.x[ix], self.y[iy]
        elif kind == 'moments':
            _, _, _, moments = beam_width_2D(self.x,
                                             self.y,
                                             np.abs(self.u)**2,
                                             has_draw=False)
            pos_x, pos_y, _, _, _ = moments

        if verbose is True:
            print(("x = {:2.3f} um, y = {:2.3f} um".format(pos_x, pos_y)))

        return pos_x, pos_y

    def MTF(self, kind: str = 'mm', has_draw: bool = True, is_matrix: bool = True):
        """Computes the MTF of a field, If this field is near to focal point, the MTF will be wide

        Parameters:
            kind (str): 'mm', 'degrees'
            has_draw (bool): If True draws the MTF

        Returns:
            (numpy.array) fx: frequencies in lines/mm
            (numpy.array) mtf_norm: normalizd MTF
        """

        tmp_field = self.u
        x = self.x
        y = self.y
        self.u = np.abs(self.u)**2
        MTF_field = self.fft(new_field=True, shift=True, remove0=False)

        num_data_x, num_data_y = MTF_field.u.shape

        mtf_norm = np.abs(MTF_field.u) / np.abs(
            MTF_field.u[int(num_data_x / 2),
                        int(num_data_y / 2)])

        delta_x = x[1] - x[0]
        delta_y = y[1] - y[0]

        frec_nyquist_x = 0.5 / delta_x
        frec_nyquist_y = 0.5 / delta_y

        fx = 1000 * np.linspace(-frec_nyquist_x, frec_nyquist_x, len(x))
        fy = 1000 * np.linspace(-frec_nyquist_y, frec_nyquist_y, len(y))

        if kind == 'mm':
            # frec_x = fx
            # frec_y = fy
            text_x = "$f_x (cycles/mm)$"
            text_y = "$f_y (cycles/mm)$"
        elif kind == 'degrees':
            print("not implemented yet")
            # frec_x = fx
            # frec_y = fy
            text_x = "$f_x (cycles/deg - not yet)$"
            text_y = "$f_x (cycles/deg - not yet)$"

        if has_draw is True:
            draw2D(
                mtf_norm,
                x,
                y,
                xlabel=text_x,
                ylabel=text_y,
                title="",
                color="gist_heat",  # YlGnBu  seismic
                interpolation='bilinear',  # 'bilinear', 'nearest'
                scale='scaled')
            plt.colorbar(orientation='vertical', shrink=0.66)

        self.u = tmp_field

        if is_matrix is True:
            return fx, fy, mtf_norm
        else:
            u_mtf = Scalar_field_XY(fx, fy, self.wavelength)
            u_mtf.u = mtf_norm
            return u_mtf

    def beam_width_4s(self, has_draw: bool = True):
        """Returns the beam width parameters according to ISO11146.

        Parameters:
            has_draw (bool): If True, it draws

        Returns:
            (float): dx width x
            (float): dy width y
            (float): principal_axis, angle
            (str): (x_mean, y_mean, x2_mean, y2_mean, xy_mean), Moments

        References:

            * https://en.wikipedia.org/wiki/Beam_diameter
            * http://www.auniontech.com/ueditor/file/20170921/1505982360689799.pdf
    """
        dx, dy, principal_axis, (x_mean, y_mean, x2_mean, y2_mean,
                                 xy_mean) = beam_width_2D(self.x,
                                                          self.y,
                                                          np.abs(self.u)**2,
                                                          has_draw=False)

        if has_draw is True:
            from matplotlib.patches import Ellipse

            self.draw()
            ellipse = Ellipse(xy=(x_mean, y_mean),
                              width=dy,
                              height=dx,
                              angle=-principal_axis / degrees)
            ellipse2 = Ellipse(xy=(x_mean, y_mean),
                               width=dy / 2,
                               height=dx / 2,
                               angle=-principal_axis / degrees)

            ellipse3 = Ellipse(xy=(x_mean, y_mean),
                               width=dy / 4,
                               height=dx / 4,
                               angle=-principal_axis / degrees)

            ax = plt.gca()
            ax.add_artist(ellipse)
            ellipse.set_clip_box(ax.bbox)
            ellipse.set_facecolor('none')
            ellipse.set_alpha(0.75)
            ellipse.set_edgecolor('yellow')
            ellipse.set_linewidth(3)

            ax.add_artist(ellipse2)
            ellipse2.set_clip_box(ax.bbox)
            ellipse2.set_facecolor('none')
            ellipse2.set_alpha(0.75)
            ellipse2.set_edgecolor('red')
            ellipse2.set_linewidth(3)

            ax.add_artist(ellipse3)
            ellipse3.set_clip_box(ax.bbox)
            ellipse3.set_facecolor('none')
            ellipse3.set_alpha(0.75)
            ellipse3.set_edgecolor('black')
            ellipse3.set_linewidth(3)

            x0 = self.x[0]
            y0 = self.y[0]
            plt.plot(x0, y0, 'yellow', label='4$\sigma$')
            plt.plot(x0, y0, 'red', label='2$\sigma$')
            plt.plot(x0, y0, 'black', label='1$\sigma$')
            plt.legend()

        return dx, dy, principal_axis, (x_mean, y_mean, x2_mean, y2_mean,
                                        xy_mean)

    def intensity(self):
        """Returns intensity."""

        intensity = (np.abs(self.u)**2)
        return intensity

    def average_intensity(self, verbose: bool = False):
        """Returns average intensity as: (np.abs(self.u)**2).sum() / num_data.

        Parameters:
            verbose(bool): If True prints data.
        """
        average_intensity = (np.abs(self.u)**2).mean()
        if verbose is True:
            print(("average intensity={} W/m").format(average_intensity))

        return average_intensity

    def send_image_screen(self, id_screen: int, kind: str = 'amplitude'):
        """Takes the images and sends the images to a screen in full size.

        Parameters:
            id_screen(hdl): handle to screen
            kind('str'): 'amplitude', 'intensity', 'phase'
        """

        amplitude, intensity, phase = field_parameters(self.u)

        if kind == 'amplitude':
            image = amplitude
        elif kind == 'intensity':
            image = intensity
        elif kind == 'phase':

            phase = (phase + np.pi) % (2 * np.pi) - np.pi

            image = phase + np.pi
            image[0, 0] = 0
            image[0, 1] = 2 * np.pi
            image = image / (2 * np.pi)

        print(("send_image_screen: max={}. min={}".format(
            image.max(), image.min())))

        screen = screeninfo.get_monitors()[id_screen]
        window_name = 'projector'
        cv2.namedWindow(window_name, cv2.WND_PROP_FULLSCREEN)
        cv2.moveWindow(window_name, screen.x - 1, screen.y - 1)
        cv2.setWindowProperty(window_name, cv2.WND_PROP_FULLSCREEN,
                              cv2.WINDOW_FULLSCREEN)
        cv2.imshow(window_name, image)
        cv2.waitKey()
        cv2.destroyAllWindows()

    def get_amplitude(self, matrix: bool = False, new_field: bool = False):
        """Gets the amplitude of the field.

        Parameters:
            matrix (bool): if True numpy.matrix is returned
            new_field (bool): if True it returns a new Scalar_field_XY

        Returns:
            if New_field is True: Scalar_field_X
            if matrix is True: numpy.array
        """
        amplitude = abs(self.u)

        if matrix is True:
            return amplitude

        if new_field is True:
            u_salida = Scalar_field_XY(self.x, self.y, self.wavelength)
            u_salida.u = amplitude
            return u_salida

        else:
            self.u = amplitude

    def get_phase(self, matrix: bool = False, new_field: bool = False):
        """Gets the phase of the field.

        Parameters:
            matrix(bool): if True numpy.matrix is returned
            new_field(bool): if True it returns a new Scalar_field_XY

        Returns:
            if New_field is True: Scalar_field_X.
            if Matrix is True: numpy.array.
        """
        phase = exp(1j * angle(self.u))

        if matrix is True:
            return phase

        if new_field is True:
            u_salida = Scalar_field_XY(self.x, self.y, self.wavelength)
            u_salida.u = phase
            return u_salida

        else:
            self.u = phase

    def remove_phase(self, sign: bool = False, matrix: bool = False, new_field: bool = False):
        """Removes the phase of the field. Amplitude is kept.

        Parameters:
            sign (bool): If True, sign is kept, else, it is removed
            matrix (bool): if True numpy.matrix is returned
            new_field (bool): if True it returns a new Scalar_field_XY

        Returns:
            if New_field is True: Scalar_field_X.
            if Matrix is True: numpy.array.
        """

        amplitude = np.abs(self.u)
        phase = np.angle(self.u)

        if sign is False:
            only_amplitude = amplitude
        elif sign is True:
            only_amplitude = np.sign(phase) * amplitude

        if matrix is True:
            return only_amplitude

        if new_field is True:
            u_salida = Scalar_field_XY(self.x, self.y, self.wavelength)
            u_salida.u = only_amplitude
            return u_salida

        else:
            self.u = only_amplitude

    def binarize(self,
                 kind: str = "amplitude",
                 bin_level: floating | None = None,
                 level0=None,
                 level1=None,
                 new_field: bool = False,
                 matrix: bool = False):
        """Changes the number of points in field, mantaining the area.

        Parameters:
            kind (str): 'amplitude' or 'phase'
            bin_level (float): value of cut. If None, the cut is in the mean value
            level0 (float): minimum value. If None, minimum value of field
            level1 (float): maximum value. If None, maximum value of field
            new_field (bool): if True returns new field
            matrix (bool): if True it returs a matrix

        Returns:
            Scalar_field_XY: if new_field is True returns Scalar_field_XY

        TODO: Check and pass to utils
        """

        amplitude = self.get_amplitude(matrix=True, new_field=False)
        phase = self.get_phase(matrix=True, new_field=False)

        if kind == 'amplitude':
            amplitude_binarized = amplitude
            maximum = amplitude.max()
            minimum = amplitude.min()
            if bin_level is None:
                bin_level = (maximum + minimum) / 2
            if level0 is None:
                level0 = minimum
            if level1 is None:
                level1 = maximum

            amplitude_binarized[amplitude <= bin_level] = level0
            amplitude_binarized[amplitude > bin_level] = level1
            u_binarized = amplitude_binarized * phase

        if kind == 'phase':
            phase_binarized = phase
            maximum = phase.max()
            minimum = phase.min()
            if bin_level is None:
                bin_level = (maximum + minimum) / 2
            if level0 is None:
                level0 = minimum
            if level1 is None:
                level1 = maximum

            phase_binarized[phase <= bin_level] = level0
            phase_binarized[phase > bin_level] = level1
            u_binarized = amplitude * phase_binarized

        if new_field is False and matrix is False:
            self.u = u_binarized
            return self.u

        if new_field is False and matrix is True:
            return u_binarized

        if new_field is True:
            cn = Scalar_field_XY(self.x, self.y, self.wavelength)
            cn.u = u_binarized
            return cn

    def discretize(self,
                   kind: str = 'amplitude',
                   num_levels: int = 2,
                   factor: floating = 1,
                   phaseInicial: floating = 0,
                   new_field: bool = True,
                   matrix: bool = False):
        """Discretize in a number of levels equal to num_levels.

        Parameters:
            kind (str): "amplitude" o "phase"
            num_levels (int): number of levels for the discretization
            factor (float): from the level, how area is binarized. if 1 everything is binarized,
            phaseInicial (float): *
            new_field (bool): if True returns new field
            matrix (bool): if True it returs a matrix

        Returns:
            Scalar_field_XY: if new_field is True returns Scalar_field_XY

        TODO: Check and pass to utils
        """

        if kind == 'amplitude':
            heights = linspace(0, 1, num_levels)
            posX = 256 / num_levels

            amplitude = self.get_amplitude(matrix=True, new_field=False)
            phase = self.get_phase(matrix=True, new_field=False)
            discretized_image = amplitude

            dist = factor * posX

            for i in range(num_levels):
                centro = posX / 2 + i * posX
                abajo = amplitude * 256 > centro - dist / 2
                arriba = amplitude * 256 <= centro + dist / 2
                Trues = abajo * arriba
                discretized_image[Trues] = centro / 256

            u_binarized = discretized_image * phase

        if kind == 'phase':
            ang = angle(self.get_phase(matrix=True,
                                       new_field=False)) + phaseInicial + pi
            ang = ang % (2 * pi)
            amplitude = self.get_amplitude(matrix=True, new_field=False)

            heights = linspace(0, 2 * pi, num_levels + 1)

            dist = factor * (heights[1] - heights[0])

            discretized_image = exp(1j * (ang))

            for i in range(num_levels + 1):
                centro = heights[i]
                abajo = (ang) > (centro - dist / 2)
                arriba = (ang) <= (centro + dist / 2)
                Trues = abajo * arriba
                discretized_image[Trues] = exp(1j * (centro))  # - pi

            Trues = (ang) > (centro + dist / 2)
            discretized_image[Trues] = exp(1j * (heights[0]))  # - pi

            phase = angle(discretized_image) / pi
            phase[phase == 1] = -1
            phase = phase - phase.min()
            discretized_image = exp(1j * pi * phase)

            u_binarized = amplitude * discretized_image

        if new_field is False and matrix is False:
            self.u = u_binarized
            return

        if new_field is True:
            cn = Scalar_field_XY(self.x, self.y, self.wavelength)
            cn.u = u_binarized
            return cn

        if matrix is True:
            return u_binarized

    def normalize(self, new_field: bool = False):
        """Normalizes the field so that intensity.max()=1.

        Parameters:
            new_field (bool): If False the computation goes to self.u. If True a new instance is produced
        Returns
            u (numpy.array): normalized optical field
        """
        return normalize_field(self, new_field)

    def get_RS_minimum_z(self, n: float = 1., quality: float = 1., verbose=True):
        """Determines the minimum available distance for RS algorithm. If higher or lower quality parameters is required you can add as a parameter

            Args:
                n (float): refractive index of the surrounding medium.
                quality (int, optional): quality. Defaults to 1.
                verbose (bool, optional): prints info. Defaults to True.

            Returns:
                z_min (float): z_min for quality_factor>quality
            """

        range_x = self.x[-1] - self.x[0]
        range_y = self.y[-1] - self.y[0]
        num_x = len(self.x)
        num_y = len(self.y)

        dx = range_x / num_x
        dy = range_y / num_y
        dr_real = np.sqrt(dx**2 + dy**2)
        rmax = np.sqrt(range_x**2 + range_y**2)

        factor = (((quality * dr_real + rmax)**2 -
                   (self.wavelength / n)**2 - rmax**2) / 2 * n /
                  self.wavelength)**2 - rmax**2

        if factor > 0:
            z_min = np.sqrt(factor)
            z_min = z_min / 2
        else:
            z_min = 0

        if verbose:
            if z_min > 1000:
                print("z min = {:2.2f} mm".format(z_min / mm))
            else:
                print("z min = {:2.2f} um".format(z_min))

        return z_min

    def draw(self,
             kind: str = 'intensity',
             logarithm: floating = 0.,
             normalize: bool = False,
             title: str = "",
             filename: str = '',
             cut_value: floating | None = None,
             has_colorbar: str = '',
             colormap_kind: str = '',
             reduce_matrix: str = 'standard',
             percentage_intensity: floating | None = None,
             **kwargs):
        """Draws  XY field.

        Parameters:
            kind (str): type of drawing: 'amplitude', 'intensity', 'phase', ' 'field', 'real_field', 'contour'
            logarithm (bool): If True, intensity is scaled in logarithm
            normalize (str):  False, 'maximum', 'area', 'intensity'
            title (str): title for the drawing
            filename (str): if not '' stores drawing in file,
            cut_value (float): if provided, maximum value to show
            has_colorbar (bool): if True draws the colorbar
            percentage_intensity (None or number): If None it takes from CONF_DRAWING['percentage_intensity'], else uses this value
            reduce_matrix (str): 'standard'
        """

        if reduce_matrix in ([], None, ''):
            pass
        else:
            self.reduce_matrix = reduce_matrix

        if kind == 'intensity':
            id_fig, IDax, IDimage = self.__draw_intensity__(
                logarithm, normalize, title, cut_value, colormap_kind,
                **kwargs)
        elif kind == 'amplitude':
            id_fig, IDax, IDimage = self.__drawAmplitude__(
                logarithm, normalize, title, cut_value, colormap_kind,
                **kwargs)
        elif kind == 'phase':
            id_fig, IDax, IDimage = self.__draw_phase__(
                title, colormap_kind, percentage_intensity, **kwargs)
        elif kind == 'field':
            id_fig = self.__draw_field__(logarithm, normalize, title,
                                         cut_value, colormap_kind,
                                         percentage_intensity, **kwargs)
            IDax = None
            IDimage = None
        elif kind == 'real_field':
            id_fig, IDax, IDimage = self.__draw_real_field__(
                logarithm, normalize, title, cut_value, **kwargs)
        else:
            print("not in kinds")

        if has_colorbar in ('horizontal', 'vertical'):
            plt.colorbar(orientation=has_colorbar, shrink=0.5)

        plt.tight_layout()
        if not filename == '':
            plt.savefig(filename,
                        dpi=100,
                        bbox_inches='tight',
                        pad_inches=0.05)

        return id_fig, IDax, IDimage

    def __draw_intensity__(self,
                           logarithm: floating = 0.,
                           normalize='maximum',
                           title: str = "",
                           cut_value: floating | None = None,
                           colormap_kind: str = '',
                           **kwargs):
        """Draws intensity  XY field.

        Parameters:
            logarithm (bool): If True, intensity is scaled in logarithm
            normalize (str):  False, 'maximum', 'area', 'intensity'
            title (str): title for the drawing
            cut_value (float): if provided, maximum value to show
        """
        amplitude, intensity, phase = field_parameters(self.u,
                                                       has_amplitude_sign=True)
        if colormap_kind in ['', None, []]:
            colormap_kind = self.CONF_DRAWING["color_intensity"]
        intensity = normalize_draw(intensity, logarithm, normalize, cut_value)
        id_fig, IDax, IDimage = draw2D(intensity,
                                       self.x,
                                       self.y,
                                       xlabel="$x  (\mu m)$",
                                       ylabel="$y  (\mu m)$",
                                       title=title,
                                       color=colormap_kind,
                                       reduce_matrix=self.reduce_matrix,
                                       **kwargs)
        plt.tight_layout()

        if self.type == 'Scalar_mask_XY':
            plt.clim(0, 1)

        return id_fig, IDax, IDimage

    def __drawAmplitude__(self,
                          logarithm: floating = 0.,
                          normalize='maximum',
                          title='intensity',
                          cut_value=1,
                          colormap_kind: str = '',
                          **kwargs):
        """Draws amplitude  XY field.

        Parameters:
            logarithm (bool): If True, intensity is scaled in logarithm
            normalize (str):  False, 'maximum', 'area', 'intensity'
            title (str): title for the drawing
            cut_value (float): if provided, maximum value to show
        """
        amplitude, intensity, phase = field_parameters(self.u,
                                                       has_amplitude_sign=True)
        amplitude = normalize_draw(amplitude, logarithm, normalize, cut_value)
        max_amplitude = np.abs(amplitude).max()
        if colormap_kind in ['', None, []]:
            colormap_kind = self.CONF_DRAWING["color_amplitude"]
        id_fig, IDax, IDimage = draw2D(amplitude,
                                       self.x,
                                       self.y,
                                       xlabel="$x  (\mu m)$",
                                       ylabel="$y  (\mu m)$",
                                       title=title,
                                       color=colormap_kind,
                                       reduce_matrix=self.reduce_matrix,
                                       **kwargs)
        plt.clim(-max_amplitude, max_amplitude)

        return id_fig, IDax, IDimage

    def __draw_phase__(self,
                       title=r'phase/pi',
                       colormap_kind: str = '',
                       percentage_intensity: floating | None = None,
                       **kwargs):
        """Draws phase of  XY field

        Parameters:
            title (str): title for the drawing
        """
        amplitude, intensity, phase = field_parameters(self.u,
                                                       has_amplitude_sign=True)
        phase[phase == 1] = -1
        phase = phase / degrees

        if percentage_intensity is None:
            percentage_intensity = percentage_intensity_config

        phase[intensity < percentage_intensity * (intensity.max())] = 0

        if colormap_kind in ['', None, []]:
            colormap_kind = self.CONF_DRAWING["color_phase"]

        id_fig, IDax, IDimage = draw2D(phase,
                                       self.x,
                                       self.y,
                                       xlabel="$x  (\mu m)$",
                                       ylabel="$y  (\mu m)$",
                                       title=title,
                                       color=colormap_kind,
                                       reduce_matrix=self.reduce_matrix,
                                       **kwargs)  # seismic gist_heat
        plt.clim(vmin=-180, vmax=180)

        return id_fig, IDax, IDimage

    def __draw_field__(self,
                       logarithm: floating = 0.,
                       normalize='maximum',
                       title: str = "",
                       cut_value: floating | None = None,
                       colormap_kind: str = '',
                       percentage_intensity: floating | None = None,
                       **kwargs):
        """Draws field  XY field.

        Parameters:
            logarithm(bool): If True, intensity is scaled in logarithm
            normalize(str):  False, 'maximum', 'area', 'intensity'
            title(str): title for the drawing
            cut_value(float): if provided, maximum value to show
        """

        amplitude, intensity, phase = field_parameters(self.u,
                                                       has_amplitude_sign=True)

        intensity = reduce_matrix_size(self.reduce_matrix, self.x, self.y,
                                       intensity)

        phase = reduce_matrix_size(self.reduce_matrix, self.x, self.y, phase)

        if percentage_intensity is None:
            percentage_intensity = percentage_intensity_config

        phase[intensity < percentage_intensity * (intensity.max())] = 0

        xsize, ysize = rcParams['figure.figsize']

        #plt.figure(figsize=(2 * xsize, 2 * ysize))
        plt.figure()
        plt.suptitle(title)
        extension = [self.x[0], self.x[-1], self.y[0], self.y[-1]]

        intensity = normalize_draw(intensity, logarithm, normalize, cut_value)

        plt.subplot(1, 2, 1)

        h1 = plt.imshow(intensity,
                        interpolation='bilinear',
                        aspect='auto',
                        origin='lower',
                        extent=extension)
        plt.xlabel("$x  (\mu m)$")
        plt.ylabel("$y  (\mu m)$")
        plt.colorbar(orientation='horizontal', shrink=0.66, pad=0.1)

        plt.axis('scaled')
        plt.axis(extension)
        plt.title("$intensity$")
        h1.set_cmap(self.CONF_DRAWING["color_intensity"])
        if self.type == 'Scalar_mask_XY':
            plt.clim(0, 1)

        plt.subplot(1, 2, 2)
        phase = phase / degrees

        # elimino la fase en la visualicion cuando no hay campo
        h2 = plt.imshow(phase,
                        interpolation='bilinear',
                        aspect='auto',
                        origin='lower',
                        extent=extension)
        plt.xlabel("$x  (\mu m)$")
        plt.ylabel("$y  (\mu m)$")
        plt.colorbar(orientation='horizontal', shrink=0.66, pad=0.1)

        plt.axis('scaled')
        plt.axis(extension)
        plt.title("$phase$")
        plt.clim(-180, 180)
        h2.set_cmap(self.CONF_DRAWING["color_phase"])  #
        plt.subplots_adjust(0.01, 0.01, 0.99, 0.95, 0.35, 0.35)
        return (h1, h2)

    def __draw_real_field__(self,
                            logarithm: floating = 0.,
                            normalize='maximum',
                            cut_value: floating | None = 1,
                            title: str = "",
                            colormap_kind: str = '',
                            percentage_intensity: floating | None = None,
                            **kwargs):
        """Draws real field  XY field.

        Parameters:
            logarithm(bool): If True, intensity is scaled in logarithm
            normalize(str):  False, 'maximum', 'area', 'intensity'
            title(str): title for the drawing
            cut_value(float): if provided, maximum value to show
        """
        if percentage_intensity is None:
            percentage_intensity = percentage_intensity_config

        rf = np.real(self.u)
        intensity = np.abs(self.u)**2
        rf[intensity < percentage_intensity * (intensity.max())] = 0

        if colormap_kind in ['', None, []]:
            colormap_kind = self.CONF_DRAWING["color_real"]

        id_fig, IDax, IDimage = draw2D(rf,
                                       self.x,
                                       self.y,
                                       xlabel="$x  (\mu m)$",
                                       ylabel="$y  (\mu m)$",
                                       title=title,
                                       color=colormap_kind,
                                       reduce_matrix=self.reduce_matrix,
                                       **kwargs)

        return id_fig, IDax, IDimage

    def video(self,
              kind: str,
              zs: NDArrayFloat,
              logarithm: floating = 0.,
              normalize: bool = False,
              time_video=10 * seconds,
              frames_reduction=1,
              filename='video.avi',
              dpi=100):
        """Makes a video TODO

        Parameters:
            kind(str): 'intensity', 'phase', 'amplitude'
        """

        fig = plt.figure()
        ax = fig.add_subplot(111, autoscale_on=False)
        ax.grid()
        plt.xlim(self.x[0], self.x[-1])
        plt.ylim(self.y[0], self.y[-1])

        def animate(i):
            t2 = self.RS(z=zs[i], new_field=True)

            image = reduce_matrix_size(self.reduce_matrix, self.x, self.y,
                                       t2.u)

            I_drawing = prepare_drawing(image, kind, logarithm, normalize)
            ax.imshow(I_drawing)
            ax.set_title("$z = {:2.0f} \mu m$".format(zs[i]))
            return i

        ani = animation.FuncAnimation(fig,
                                      animate,
                                      list(range(0, len(zs),
                                                 frames_reduction)),
                                      interval=25,
                                      blit=False)

        fps = int(len(zs) / (time_video * frames_reduction))

        ani.save(filename, fps=fps, dpi=dpi)


def kernelRS(X: NDArrayFloat, Y: NDArrayFloat, wavelength: floating, z: floating,
             n: float = 1., kind: str = 'z'):
    """Kernel for RS propagation. 

    Parameters:
        X(numpy.array): positions x
        Y(numpy.array): positions y
        wavelength(float): wavelength of incident fields
        z(float): distance for propagation
        n(float): refractive index of background
        kind(str): 'z', 'x', '0': for simplifying vector propagation

    Returns:
        complex np.array: kernel
    """
    k = 2 * pi * n / wavelength
    R = sqrt(X**2 + Y**2 + z**2)
    if kind == 'z':
        return 1 / (2 * pi) * exp(1.j * k * R) * z / R**2 * (1 / R - 1.j * k)
    elif kind == 'x':
        return 1 / (2 * pi) * exp(1.j * k * R) * X / R**2 * (1 / R - 1.j * k)
    elif kind == 'y':
        return 1 / (2 * pi) * exp(1.j * k * R) * Y / R**2 * (1 / R - 1.j * k)
    elif kind == '0':
        return 1 / (2 * pi) * exp(1.j * k * R) / R * (1 / R - 1.j * k)


def kernelRSinverse(X: NDArrayFloat, Y: NDArrayFloat, wavelength: floating, z: floating,
                    n: floating = 1., kind: str = 'z'):
    """Kernel for inverse RS propagation

    Parameters:
        X(numpy.array): positions x
        Y(numpy.array): positions y
        wavelength(float): wavelength of incident fields
        z(float): distance for propagation
        n(float): refractive index of background
        kind(str): 'z', 'x', '0': for simplifying vector propagation

    Returns:
        complex np.array: kernel
    """
    k = 2 * pi * n / wavelength
    R = sqrt(X**2 + Y**2 + z**2)
    if kind == 'z':
        return 1 / (2 * pi) * exp(-1.j * k * R) * z / R**2 * (1 / R + 1.j * k)
    elif kind == 'x':
        return 1 / (2 * pi) * exp(-1.j * k * R) * X / R**2 * (1 / R + 1.j * k)
    elif kind == 'y':
        return 1 / (2 * pi) * exp(-1.j * k * R) * Y / R**2 * (1 / R + 1.j * k)
    elif kind == '0':
        return 1 / (2 * pi) * exp(-1.j * k * R) / R * (1 / R + 1.j * k)


def kernelFresnel(X: NDArrayFloat, Y: NDArrayFloat, wavelength: floating, z: floating,
                  n: floating = 1.):
    """
    Kernel for Fresnel propagation.

    Parameters:
        X(numpy.array): positions x
        Y(numpy.array): positions y
        wavelength(float): wavelength of incident fields
        z(float): distance for propagation
        n(float): refractive index of background

    Returns:
        complex np.array: kernel
    """
    k = 2 * pi * n / wavelength
    return exp(1.j * k * (z + (X**2 + Y**2) /
                          (2 * z))) / (1.j * wavelength * z)


def PWD_kernel(u: NDArrayComplex, n: floating, k0: floating, k_perp2: NDArrayComplex,
               dz: floating):
    """
    Step for scalar(TE) Plane wave decomposition(PWD) algorithm.

    Parameters:
        u(np.array): field
        n(np.array): refractive index
        k0(float): wavenumber
        k_perp(np.array): transversal k
        dz(float): increment in distances

    Returns:
        (numpy.array): Field at at distance dz from the incident field

    References:
        1. Schmidt, S. et al. Wave - optical modeling beyond the thin - element - approximation. Opt. Express 24, 30188 (2016).

    """
    absorption = 0.00

    Ek = fftshift(fft2(u))
    # H = np.exp(1j * dz * csqrt(n**2 * k0**2 - k_perp2.transpose()) - absorption)
    H = np.exp(1j * dz * csqrt(n**2 * k0**2 - k_perp2) - absorption)

    result = (ifft2(fftshift(H * Ek)))
    return result


def WPM_schmidt_kernel(u: NDArrayComplex, n: floating, k0: floating, k_perp2: NDArrayComplex,
                       dz: floating):
    """
    Kernel for fast propagation of WPM method

    Parameters:
        u (np.array): fields
        n (np.array): refractive index
        k0 (float): wavenumber
        k_perp2 (np.array): transversal k**2
        dz (float): increment in distances

    References:

        1. M. W. Fertig and K.-H. Brenner, “Vector wave propagation method,” J. Opt. Soc. Am. A, vol. 27, no. 4, p. 709, 2010.

        2. S. Schmidt et al., “Wave-optical modeling beyond the thin-element-approximation,” Opt. Express, vol. 24, no. 26, p. 30188, 2016.
    """
    refractive_indexes = np.unique(n)

    u_final = np.zeros_like(u, dtype=complex)
    for m, n_m in enumerate(refractive_indexes):
        # print (m, n_m)
        u_temp = PWD_kernel(u, n_m, k0, k_perp2, dz)
        Imz = (n == n_m)
        u_final = u_final + Imz * u_temp

    return u_final


def get_RS_minimum_z(range_x: floating,
                     range_y: floating,
                     num_x: int,
                     num_y: int,
                     wavelength: floating,
                     n: float = 1.,
                     quality: floating = 1,
                     verbose: bool = True):
    """_summary_

    Args:
        range_x (float): range_x
        range_y (float): range_y
        num_x (int): num_x
        num_y (int): num_y
        z (float): z
        wavelength (float): wavelength
        n (float): refractive index
        quality (int, optional): quality. Defaults to 1.
        verbose (bool, optional): prints info. Defaults to True.

    Returns:
        z_min (float): z_min for quality_factor>quality
    """

    dx = range_x / num_x
    dy = range_y / num_y
    dr_real = np.sqrt(dx**2 + dy**2)
    rmax = np.sqrt(range_x**2 + range_y**2)

    factor = (
        ((quality * dr_real + rmax)**2 -
         (wavelength / n)**2 - rmax**2) / 2 * n / wavelength)**2 - rmax**2

    if factor > 0:
        zmin = np.sqrt(factor)
        zmin = zmin / 2
    else:
        zmin = 0

    if verbose:
        print("z min = {:2.2f}".format(zmin))

    return zmin


def quality_factor(range_x: floating, range_y: floating, num_x: int, num_y: int,
                   z: floating, wavelength: floating, n: float = 1., verbose: bool = False):
    """Determine the quality factor for RS algorithm

    Args:
        range_x (float): range_x
        range_y (float): range_y
        num_x (int): num_x
        num_y (int): num_y
        z (float): z
        wavelength (float): wavelength
        n (float): refractive index
        verbose (bool, optional): prints info. Defaults to True.


    Returns:
        _type_: _description_
    """

    dx = range_x / num_x
    dy = range_y / num_y
    dr_real = np.sqrt(dx**2 + dy**2)
    rmax = np.sqrt(range_x**2 + range_y**2)

    dr_ideal = np.sqrt((wavelength / n)**2 + rmax**2 + 2 *
                       (wavelength / n) * np.sqrt(rmax**2 + z**2)) - rmax
    quality = dr_ideal / dr_real
    quality = quality * 2

    if verbose:
        print("Quality factor = {:2.2f}".format(quality))

    return quality
<|MERGE_RESOLUTION|>--- conflicted
+++ resolved
@@ -1,2966 +1,2946 @@
-# !/usr/bin/env python3
-# -*- coding: utf-8 -*-
-"""
-This module generates Scalar_field_XY class.
-
-It can be considered an extension of Scalar_field_X for visualizing XY fields
-
-For the case of Rayleigh sommefeld it is not necessary to compute all z positions but the final.
-
-Nevertheless, for BPM method, intermediate computations are required. In this class, intermediate results are stored.
-
-It is required also for generating masks and fields.
-
-
-The main atributes are:
-    * self.x - x positions of the field
-    * self.y - y positions of the field
-    * self.wavelength - wavdelength of the incident field. The field is monochromatic
-    * self.u (numpy.array): equal size to x * y. complex field
-    * self.X (numpy.array): equal size to x * y. complex field
-    * self.Y (numpy.array): equal size to x * y. complex field
-    * self.quality (float): quality of RS algorithm
-    * self.info (str): description of data
-    * self.type (str): Class of the field
-    * self.date (str): date of execution
-
-The magnitude is related to microns: `micron = 1.`
-
-*Class for XY scalar fields*
-
-*Definition of a scalar field*
-    * instatiation, duplicate
-    * save, load data
-    * cut_resample, binarize, discretize
-    * get_phase, get_amplitude, remove_amplitude, remove_phase, amplitude2phase, phase2amplitude
-
-*Propagation*
-    * fft, ifft, RS, RS_simple, RS_amplificacion
-
-*Drawing functions*
-    * draw, draw_profile,
-    * video, progresion
-
-*Parameters*
-    * profile
-
-*Functions outside the class*
-    * draw_several_fields
-    * draw2D
-    * several_propagations
-    * kernelRS, kernelRSinverse, kernelFresnel, WPM_schmidt_kernel
-"""
-
-import copy
-import datetime
-import time
-
-from .utils_typing import npt, Any, NDArray, floating, NDArrayFloat, NDArrayComplex
-
-
-import matplotlib.animation as animation
-import scipy.ndimage
-from matplotlib import rcParams
-from numpy import (angle, array, concatenate, cos, exp, flipud, linspace,
-                   meshgrid, pi, real, shape, sin, sqrt, zeros)
-from numpy.lib.scimath import sqrt as csqrt
-from scipy.fftpack import fft2, fftshift, ifft2
-from scipy.interpolate import RectBivariateSpline
-
-from . import np, plt
-from . import degrees, mm, seconds, um
-
-from .config import CONF_DRAWING
-from .utils_common import get_date, load_data_common, save_data_common
-from .utils_drawing import (draw2D, normalize_draw, prepare_drawing,
-                            reduce_matrix_size)
-from .utils_math import (get_edges, get_k, nearest, nearest2,
-                         reduce_to_1, rotate_image, Bluestein_dft_xy)
-from .utils_optics import beam_width_2D, field_parameters, normalize_field
-from .scalar_fields_X import Scalar_field_X
-from .scalar_fields_XZ import Scalar_field_XZ
-from .scalar_fields_Z import Scalar_field_Z
-
-try:
-    import screeninfo
-except:
-    print("screeninfo not imported.")
-
-try:
-    import cv2
-except:
-    print("cv2 not imported. Function send_image_screen cannot be used")
-
-percentage_intensity_config = CONF_DRAWING['percentage_intensity']
-
-
-class Scalar_field_XY(object):
-    """Class for working with XY scalar fields.
-
-    Parameters:
-        x (numpy.array): linear array with equidistant positions. The number of data is preferibly :math:`2^n` .
-        y (numpy.array): linear array wit equidistant positions for y values
-        wavelength (float): wavelength of the incident field
-        info (str): String with info about the simulation
-
-    Attributes:
-        self.x (numpy.array): linear array with equidistant positions. The number of data is preferibly :math:`2^n` .
-        self.y (numpy.array): linear array wit equidistant positions for y values
-        self.wavelength (float): wavelength of the incident field.
-        self.u (numpy.array): (x,z) complex field
-        self.info (str): String with info about the simulation
-    """
-
-# flake8: noqa
-
-    def __init__(self, x: NDArray | None = None, y: NDArray | None = None,
-                 wavelength: float | None = None,  info: str = ""):
-        self.x = x
-        self.y = y
-        self.wavelength = wavelength  # la longitud de onda
-        if x is not None and y is not None:
-            self.X, self.Y = meshgrid(x, y)
-            self.u = zeros(shape(self.X), dtype=complex)
-        else:
-            self.X = None
-            self.Y = None
-            self.u = None
-        self.info = info
-        self.reduce_matrix = 'standard'  # 'None, 'standard', (5,5)
-        self.type = 'Scalar_field_XY'
-        self.date = get_date()
-        self.quality = 0
-        self.CONF_DRAWING = CONF_DRAWING
-
-    def __str__(self):
-        """Represents main data of the atributes"""
-
-        Imin = (np.abs(self.u)**2).min()
-        Imax = (np.abs(self.u)**2).max()
-        phase_min = (np.angle(self.u)).min() / degrees
-        phase_max = (np.angle(self.u)).max() / degrees
-        print("{}\n - x:  {},   y:  {},   u:  {}".format(
-            self.type, self.x.shape, self.y.shape, self.u.shape))
-        print(
-            " - xmin:       {:2.2f} um,  xmax:      {:2.2f} um,  Dx:   {:2.2f} um"
-            .format(self.x[0], self.x[-1], self.x[1] - self.x[0]))
-        print(
-            " - ymin:       {:2.2f} um,  ymax:      {:2.2f} um,  Dy:   {:2.2f} um"
-            .format(self.y[0], self.y[-1], self.y[1] - self.y[0]))
-        print(" - Imin:       {:2.2f},     Imax:      {:2.2f}".format(
-            Imin, Imax))
-        print(" - phase_min:  {:2.2f} deg, phase_max: {:2.2f} deg".format(
-            phase_min, phase_max))
-
-        print(" - wavelength: {:2.2f} um".format(self.wavelength))
-        print(" - date:       {}".format(self.date))
-        if self.info != "":
-            print(" - info:       {}".format(self.info))
-        return ("")
-
-    def __add__(self, other):
-<<<<<<< HEAD
-        """Adds two Scalar_field_xy. For example two light sources or two masks
-=======
-        """Adds two Scalar_field_x. For example two light sources or two masks
->>>>>>> 6ba0217c
-
-        Parameters:
-            other (Scalar_field_X): 2 field to add
-
-        Returns:
-            Scalar_field_X: `u3 = u1 + u2`
-        """
-        u3 = Scalar_field_XY(self.x, self.y, self.wavelength)
-        u3.u = self.u + other.u
-        return u3
-
-    def __sub__(self, other):
-        """Substract two Scalar_field_XY. For example two light sources or two masks
-
-        Parameters:
-            other (Scalar_field_X): field to substract
-
-        Returns:
-            Scalar_field_X: `u3 = u1 - u2`
-
-        TODO:  It can be improved for masks (not having less than 1)
-        """
-        u3 = Scalar_field_XY(self.x, self.y, self.wavelength)
-        u3.u = self.u - other.u
-        return u3
-
-    def __mul__(self, other):
-        """Multiply two fields. For example  :math:`u_1(x)= u_0(x)*t(x)`
-
-        Parameters:
-            other (Scalar_field_X): field to multiply
-
-        Returns:
-            Scalar_field_X: :math:`u_1(x)= u_0(x)*t(x)`
-        """
-        new_field = Scalar_field_XY(self.x, self.y, self.wavelength)
-        new_field.u = self.u * other.u
-
-        return new_field
-
-<<<<<<< HEAD
-    def __rotate__(self, angle: floating,
-                   position: list[floating, floating] | None = None):
-=======
-    def __rotate__(self, angle, position=None):
->>>>>>> 6ba0217c
-        """Rotation of X,Y with respect to position
-
-        Parameters:ing
-            angle (float): angle to rotate, in radians
-            position (float, float): position of center of rotation
-        """
-
-        if position is None:
-            x0 = (self.x[-1] + self.x[0]) / 2
-            y0 = (self.y[-1] + self.y[0]) / 2
-        else:
-            x0, y0 = position
-
-        Xrot = (self.X - x0) * cos(angle) + (self.Y - y0) * sin(angle)
-        Yrot = -(self.X - x0) * sin(angle) + (self.Y - y0) * cos(angle)
-        return Xrot, Yrot
-
-    def conjugate(self, new_field=True):
-        """Conjugates the field
-        """
-
-        if new_field is True:
-            u_new = self.duplicate()
-            u_new.u = np.conj(self.u)
-            return u_new
-        else:
-            self.u = np.conj(self.u)
-
-    def duplicate(self, clear: bool = False):
-        """Duplicates the instance"""
-        # new_field = Scalar_field_XY(self.x, self.y, self.wavelength)
-        # new_field.u = self.u
-        # tipo = type(self)
-        # new_field = tipo(self)
-        new_field = copy.deepcopy(self)
-        if clear is True:
-            new_field.clear_field()
-        return new_field
-
-    def reduce_to_1(self):
-        """All the values greater than 1 pass to 1. This is used for Scalar_masks when we add two masks.
-        """
-
-        self = reduce_to_1(self)
-
-    def add(self, other, kind: str = 'standard'):
-<<<<<<< HEAD
-        """adds two Scalar_field_xy. For example two light sources or two masks
-=======
-        """adds two Scalar_field_x. For example two light sources or two masks
->>>>>>> 6ba0217c
-
-        Parameters:
-            other (Scalar_field_X): 2 field to add
-            kind (str): instruction how to add the fields: - 'maximum1': mainly for masks. If t3=t1+t2>1 then t3= 1. - 'standard': add fields u3=u1+u2 and does nothing.
-
-        Returns:
-            Scalar_field_X: `u3 = u1 + u2`
-        """
-        if kind == 'standard':
-            u3 = Scalar_field_XY(self.x, self.y, self.wavelength)
-            u3.u = self.u + other.u
-        elif kind == 'maximum1':
-            u3 = Scalar_field_XY(self.x, self.y, self.wavelength)
-            t1 = np.abs(self.u)
-            t2 = np.abs(other.u)
-            f1 = angle(self.u)
-            f2 = angle(other.u)
-            t3 = t1 + t2
-            t3[t3 > 0] = 1.
-            u3.u = t3 * exp(1j * (f1 + f2))
-
-        return u3
-
-<<<<<<< HEAD
-    def rotate(self, angle: float, position: list[float, float] | None = None,
-               new_field: bool = False):
-=======
-    def rotate(self, angle, position=None, new_field=False):
->>>>>>> 6ba0217c
-        """Rotation of X,Y with respect to position. If position is not given, rotation is with respect to the center of the image
-
-        Parameters:
-            angle (float): angle to rotate, in radians
-            position (float, float): position of center of rotation
-        """
-
-        if position is None:
-            x0 = (self.x[-1] + self.x[0]) / 2
-            y0 = (self.y[-1] + self.y[0]) / 2
-        else:
-            x0, y0 = position
-
-        center_rotation = y0, x0
-
-        u_real_rotate = rotate_image(self.x, self.y, np.real(self.u),
-                                     -angle * 180 / pi, center_rotation)
-        u_imag_rotate = rotate_image(self.x, self.y, np.imag(self.u),
-                                     -angle * 180 / pi, center_rotation)
-        u_rotate = u_real_rotate + 1j * u_imag_rotate
-
-        if new_field is True:
-            u_new = Scalar_field_XY(self.x, self.y, self.wavelength)
-            u_new.u = u_rotate
-            return u_new
-        else:
-            self.u = u_rotate
-
-<<<<<<< HEAD
-    def apodization(self, power: int = 10):
-=======
-    def apodization(self, power=10):
->>>>>>> 6ba0217c
-        """Multiply field by an apodizer. The apodizer is a super_gauss function.
-
-        Args:
-            power (int, optional): size of apodization. Defaults to 10.
-
-
-        """
-        width_x = (self.x[-1] - self.x[0]) / 2
-        width_y = (self.y[-1] - self.y[0]) / 2
-
-        center_x = (self.x[-1] + self.x[0]) / 2
-        center_y = (self.y[-1] + self.y[0]) / 2
-
-        t = np.exp(-((self.X - center_x) / width_x)**power -
-                   ((self.Y - center_y) / width_y)**power)
-        self.u = t
-
-    def clear_field(self):
-        """Removes the field: self.u=0.
-        """
-        self.u = np.zeros_like(self.u, dtype=complex)
-
-    def save_data(self, filename: str, add_name: str = "", 
-                  description: str= "", verbose: bool = False):
-        """Common save data function to be used in all the modules.
-        The methods included are: npz, matlab
-
-
-        Parameters:
-            filename (str): filename
-            add_name= (str): sufix to the name, if 'date' includes a date
-            description (str): text to be stored in the dictionary to save.
-            verbose (bool): If verbose prints filename.
-
-        Returns:
-            (str): filename. If False, file could not be saved.
-        """
-        try:
-            final_filename = save_data_common(self, filename, add_name,
-                                              description, verbose)
-            return final_filename
-        except:
-            return False
-
-    def load_data(self, filename: str, verbose: bool = False):
-        """Load data from a file to a Scalar_field_X.
-            The methods included are: npz, matlab
-
-        Parameters:
-            filename (str): filename
-            verbose (bool): shows data process by screen
-        """
-        dict0 = load_data_common(self, filename)
-
-        if verbose is True:
-            print(dict0.keys())
-
-    def save_mask(self,
-                  filename="",
-                  kind='amplitude',
-                  binarize=False,
-                  cmap='gray',
-                  info=""):
-        """Create a mask in a file, for example, ablation or litography engraver
-
-        Parameters:
-            filename (str): file name
-            kind (str): save amplitude, phase or intensity. If intensity it is normalized to (0,1)
-            binarize (bool): If True convert the mask in (0,1) levels
-            cmap (str): colormap. (gray)
-            info (str): info of the mask
-
-        Returns:
-            float: area (in um**2)
-        """
-
-        # filename for txt
-        name = filename.split(".")
-        nombreTxt = name[0] + ".txt"
-
-        # image
-        plt.figure()
-        filter = np.abs(self.u) > 0
-
-        if kind == 'amplitude':
-            mask = np.abs(self.u)
-
-        elif kind == 'phase':
-            mask = np.angle(self.u)
-            mask = (mask - mask.min()) / (mask.max() - mask.min())
-            mask = mask * filter
-
-        elif kind == 'intensity':
-            mask = np.abs(self.u)**2
-            cmap = 'hot'
-
-        if binarize is True:
-            mask_min = mask.min()
-            mask_max = mask.max()
-            mask_mean = (mask_max + mask_min) / 2
-
-            mask2 = np.zeros_like(mask)
-            mask2[mask < mask_mean] = 0
-            mask2[mask >= mask_mean] = 1
-
-            mask = mask2
-
-        plt.imsave(filename, mask, cmap=cmap, dpi=100, origin='lower')
-        plt.close()
-
-        # important data
-        ofile = open(nombreTxt, "w")
-        ofile.write("filename %s\n" % filename)
-        ofile.write("date: {}\n".format(datetime.date.today()))
-        if info is not None:
-            ofile.write("\ninfo:\n")
-            ofile.write(info)
-        ofile.write("\n\n")
-        ofile.write("mask length: %i x %i\n" % (len(self.x), len(self.y)))
-        ofile.write("x0 = %f *um, x1 = %f *um, Deltax = %f *um\n" %
-                    (self.x.min(), self.x[-1], self.x[1] - self.x[0]))
-        ofile.write("y0 = %f *um, y1 = %f *um, Deltay = %f *um\n" %
-                    (self.y.min(), self.y[-1], self.y[1] - self.y[0]))
-
-        ofile.write("\wavelength = %f *um" % self.wavelength)
-        ofile.close()
-
-        return mask
-
-    def cut_resample(self,
-                     x_limits: list[float, float] = '',
-                     y_limits: list[float, float] = '',
-                     num_points: int = [],
-                     new_field: bool = False,
-                     interp_kind: list[int, int] = (3, 1)):
-        """it cut the field to the range (x0,x1). If one of this x0,x1 positions is out of the self.x range it do nothing. It is also valid for resampling the field, just write x0,x1 as the limits of self.x
-
-        Parameters:
-            x_limits (float,float): (x0,x1) starting and final points to cut. if '' - takes the current limit x[0] and x[-1]
-            y_limits (float,float): (y0,y1) - starting and final points to cut. if '' - takes the current limit y[0] and y[-1]
-            num_points (int): it resamples x, y and u. [],'',,None -> it leave the points as it is
-            new_field (bool): it returns a new Scalar_field_XY
-            interp_kind: numbers between 1 and 5
-        """
-        if x_limits == '':
-            # used only for resampling
-            x0 = self.x[0]
-            x1 = self.x[-1]
-        else:
-            x0, x1 = x_limits
-
-        if y_limits == '':
-            # used only for resampling
-            y0 = self.y[0]
-            y1 = self.y[-1]
-        else:
-            y0, y1 = y_limits
-
-        if x0 < self.x[0]:
-            x0 = self.x[0]
-        if x1 > self.x[-1]:
-            x1 = self.x[-1]
-
-        if y0 < self.y[0]:
-            y0 = self.y[0]
-        if y1 > self.y[-1]:
-            y1 = self.y[-1]
-
-        i_x0, _, _ = nearest(self.x, x0)
-        i_x1, _, _ = nearest(self.x, x1)
-        # new_num_points = i_x1 - i_x0
-        i_y0, _, _ = nearest(self.y, y0)
-        i_y1, _, _ = nearest(self.y, y1)
-
-        kxu, kxn = interp_kind
-
-        if num_points not in ([], '', 0, None):
-            num_points_x, num_points_y = num_points
-            x_new = np.linspace(x0, x1, num_points_x)
-            y_new = np.linspace(y0, y1, num_points_y)
-            X_new, Y_new = np.meshgrid(x_new, y_new)
-
-            f_interp_abs = RectBivariateSpline(self.y,
-                                               self.x,
-                                               np.abs(self.u),
-                                               kx=kxu,
-                                               ky=kxu,
-                                               s=0)
-            f_interp_phase = RectBivariateSpline(self.y,
-                                                 self.x,
-                                                 np.angle(self.u),
-                                                 kx=kxu,
-                                                 ky=kxu,
-                                                 s=0)
-            u_new_abs = f_interp_abs(y_new, x_new)
-            u_new_phase = f_interp_phase(y_new, x_new)
-            u_new = u_new_abs * np.exp(1j * u_new_phase)
-
-        else:
-            i_s = slice(i_x0, i_x1)
-            j_s = slice(i_y0, i_y1)
-            x_new = self.x[i_s]
-            y_new = self.y[j_s]
-            X_new, Y_new = np.meshgrid(x_new, y_new)
-            u_new = self.u[i_s, j_s]
-
-        if new_field is False:
-            self.x = x_new
-            self.y = y_new
-            self.u = u_new
-            self.X = X_new
-            self.Y = Y_new
-        elif new_field is True:
-            field = Scalar_field_XY(x=x_new,
-                                    y=y_new,
-                                    wavelength=self.wavelength)
-            field.u = u_new
-            return field
-
-    def incident_field(self, u0):
-        """Incident field for the experiment. It takes a Scalar_source_X field.
-
-        Parameters:
-            u0 (Scalar_source_X): field produced by Scalar_source_X (or a X field)
-        """
-        self.u = u0.u
-
-    def pupil(self, r0: list[float, float] | None = None,
-              radius: float | None = None,
-              angle: float = 0 * degrees):
-        """place a pupil in the field. If r0 or radius are None, they are computed using the x,y parameters.
-
-        Parameters:
-            r0 (float, float): center of circle/ellipse
-            radius (float, float) or (float): radius of circle/ellipse
-            angle (float): angle of rotation in radians
-
-        Example:
-
-            pupil(r0=(0 * um, 0 * um), radius=(250 * \
-                   um, 125 * um), angle=0 * degrees)
-        """
-
-        if r0 is None:
-            x0 = (self.x[-1] + self.x[0]) / 2
-            y0 = (self.y[-1] + self.y[0]) / 2
-            r0 = (x0, y0)
-
-        if radius is None:
-            radiusx = (self.x[-1] - self.x[0]) / 2
-            radiusy = (self.y[-1] - self.y[0]) / 2
-            radius = (radiusx, radiusy)
-
-        x0, y0 = r0
-
-        if isinstance(radius, (float, int, complex)):
-            radiusx, radiusy = (radius, radius)
-        else:
-            radiusx, radiusy = radius
-
-        # Rotacion del circula/elipse
-        Xrot, Yrot = self.__rotate__(angle, (x0, y0))
-
-        # Definicion de la transmitancia
-        pupil0 = zeros(shape(self.X))
-        ipasa = (Xrot)**2 / (radiusx + 1e-15)**2 + \
-            (Yrot)**2 / (radiusy**2 + 1e-15) < 1
-        pupil0[ipasa] = 1
-        self.u = self.u * pupil0
-
-    """
-    def fft_proposal(self,
-                     z=0,
-                     shift=True,
-                     remove0=True,
-                     matrix: bool = False,
-                     new_field: bool = False,
-                     cut_square=True):
-        Fast Fourier Transform (FFT) of the field.
-        Parameters:
-            z (float): distance to the observation plane or focal of lens
-                       if z==0, no x,y scaled is produced
-            shift (bool): if True, fftshift is performed
-            remove0 (bool): if True, central point is removed
-            matrix (bool):  if True only matrix is returned. if False, returns Scalar_field_X
-            new_field (bool): if True returns Scalar_field_X, else it puts in self
-            cut_square (bool): when the mask is not squared, the fft is computed using the squared XY version of the mask, removing the laterals.
-
-        Returns:
-            (np.array or Scalar_field_X or None): FFT of the input field
-        
-        k = 2 * np.pi / self.wavelength
-        num_x = self.x.size
-        num_y = self.y.size
-        #print(num_x, num_y, np.bitwise_and(num_x != num_y, cut_square == True))
-        u_field = self.u
-        range_x = self.x[1] - self.x[0]
-        range_y = self.y[1] - self.y[0]
-        # if np.bitwise_and(num_x != num_y, cut_square == True):
-        #     num_final = min(num_x, num_y)
-        #     print(num_final)
-        #     u_field = fftshift(u_field)
-        #     u_field = u_field[0:num_final, 0:num_final]
-
-        ttf1 = np.fft.fft2(u_field)
-        # print(ttf1.shape)
-
-        delta_x = self.x[1] - self.x[0]
-        freq_nyquist_x = 1 / (2 * delta_x)
-        kx = np.linspace(-freq_nyquist_x, freq_nyquist_x,
-                         num_x) * self.wavelength
-
-        delta_y = self.y[1] - self.y[0]
-        freq_nyquist_y = 1 / (2 * delta_y)
-        ky = np.linspace(-freq_nyquist_y, freq_nyquist_y,
-                         num_y) * self.wavelength
-
-        if remove0 is True:
-            ttf1[0, 0] = 0
-
-        if shift is True:
-            ttf1 = np.fft.fftshift(ttf1)
-
-        if matrix is True:
-            return ttf1
-
-        if z is None:
-            x_new = kx  # exit in angles (radians)
-            y_new = ky  # exit in angles (radians)
-        elif z == 0:
-            x_new = self.y * num_x / num_y
-            y_new = self.x
-        else:
-            x_new = kx * z  # exit distances at a observation plane z
-            y_new = ky * z  # exit distances at a observation plane z
-
-        if new_field is True:
-            field_output = Scalar_field_XY(x_new, y_new, self.wavelength)
-            field_output.u = ttf1
-            return field_output
-        else:
-            self.u = ttf1
-            self.x = x_new
-            self.y = y_new
-            self.X, self.Y = np.meshgrid(self.x, self.y)
-    """
-
-    def fft(self, z: float = 0, shift: bool = True, remove0: bool = True,
-            matrix: bool = False, new_field: bool = False):
-        """Fast Fourier Transform (FFT) of the field.
-
-        Parameters:
-            z (float): distance to the observation plane or focal of lens
-                       if z==0, no x,y scaled is produced
-            shift (bool): if True, fftshift is performed
-            remove0 (bool): if True, central point is removed
-            matrix (bool):  if True only matrix is returned. if False, returns Scalar_field_X
-            new_field (bool): if True returns Scalar_field_X, else it puts in self
-
-        Returns:
-            (np.array or Scalar_field_X or None): FFT of the input field
-        """
-
-        k = 2 * np.pi / self.wavelength
-
-        ttf1 = np.fft.fft2(self.u)
-
-        num_x = self.x.size
-        delta_x = self.x[1] - self.x[0]
-        freq_nyquist_x = 1 / (2 * delta_x)
-        kx = np.linspace(-freq_nyquist_x, freq_nyquist_x,
-                         num_x) * self.wavelength
-
-        num_y = self.y.size
-        delta_y = self.y[1] - self.y[0]
-        freq_nyquist_y = 1 / (2 * delta_y)
-        ky = np.linspace(-freq_nyquist_y, freq_nyquist_y,
-                         num_y) * self.wavelength
-
-        if remove0 is True:
-            ttf1[0, 0] = 0
-
-        if shift is True:
-            ttf1 = np.fft.fftshift(ttf1)
-
-        if matrix is True:
-            return ttf1
-
-        if z is None:
-            x_new = kx  # exit in angles (radians)
-            y_new = ky  # exit in angles (radians)
-        elif z == 0:
-            x_new = self.x
-            y_new = self.y
-        else:
-            x_new = kx * z  # exit distances at a observation plane z
-            y_new = ky * z  # exit distances at a observation plane z
-
-        if new_field is True:
-            field_output = Scalar_field_XY(x_new, y_new, self.wavelength)
-            field_output.u = ttf1
-            return field_output
-        else:
-            self.u = ttf1
-            self.x = x_new
-            self.y = y_new
-            self.X, self.Y = np.meshgrid(self.x, self.y)
-
-    def ifft_proposal(self, z: float = 0 * mm, shift: bool = True, remove0: bool = True,
-                      matrix: bool = False, new_field: bool = False):
-        """Fast Fourier Transform (fft) of the field.
-
-        Parameters:
-            z (float): distance to the observation plane or focal of lens
-            shift (bool): if True, fftshift is performed
-            remove0 (bool): if True, central point is removed
-            matrix (bool):  if True only matrix is returned. If False, returns Scalar_field_X
-            new_field (bool): if True returns Scalar_field_X, else puts in self
-
-        Returns:
-            (np.array or Scalar_field_X or None): FFT of the input field
-        """
-        k = 2 * np.pi / self.wavelength
-        num_x = self.x.size
-        num_y = self.y.size
-        u_field = self.u
-
-        range_x = self.x[1] - self.x[0]
-        range_y = self.y[1] - self.y[0]
-
-        ttf1 = np.fft.ifft2(u_field)
-
-        delta_x = self.x[1] - self.x[0]
-        freq_nyquist_x = 1 / (2 * delta_x)
-        kx = np.linspace(-freq_nyquist_x, freq_nyquist_x,
-                         num_x) * self.wavelength
-
-        delta_y = self.y[1] - self.y[0]
-        freq_nyquist_y = 1 / (2 * delta_y)
-        ky = np.linspace(-freq_nyquist_y, freq_nyquist_y,
-                         num_y) * self.wavelength
-
-        if remove0 is True:
-            ttf1[0, 0] = 0
-
-        if shift is True:
-            ttf1 = np.fft.fftshift(ttf1)
-
-        if matrix is True:
-            return ttf1
-
-        if z is None:
-            x_new = kx  # exit in angles (radians)
-            y_new = ky  # exit in angles (radians)
-        elif z == 0:
-            x_new = self.y
-            y_new = self.x * num_x / num_y
-        else:
-            x_new = kx * z  # exit distances at a observation plane z
-            y_new = ky * z  # exit distances at a observation plane z
-
-        if new_field is True:
-            field_output = Scalar_field_XY(x_new, y_new, self.wavelength)
-            field_output.u = ttf1
-            return field_output
-        else:
-            self.u = ttf1
-            self.x = x_new
-            self.y = y_new
-            self.X, self.Y = np.meshgrid(self.x, self.y)
-
-    def ifft(self, z: float = 0 * mm, shift: bool = True, remove0: bool = True,
-             matrix: bool = False, new_field: bool = False):
-        """Fast Fourier Transform (fft) of the field.
-
-        Parameters:
-            z (float): distance to the observation plane or focal of lens
-            shift (bool): if True, fftshift is performed
-            remove0 (bool): if True, central point is removed
-            matrix (bool):  if True only matrix is returned. If False, returns Scalar_field_X
-            new_field (bool): if True returns Scalar_field_X, else puts in self
-
-        Returns:
-            (np.array or Scalar_field_X or None): FFT of the input field
-        """
-        k = 2 * np.pi / self.wavelength
-
-        ttf1 = np.fft.ifft2(self.u)
-        ttf1 = ttf1
-
-        # * np.exp(-1j * k * (z + (self.X**2 +
-        #                                      self.Y**2) / (2 * z))) / (-1j * self.wavelength * z)
-
-        if remove0 is True:
-            ttf1[0, 0] = 0
-
-        if shift is True:
-            ttf1 = np.fft.fftshift(ttf1)
-
-        if matrix is True:
-            return ttf1
-
-        # x scaling - Infor
-        num_x = self.x.size
-        delta_x = self.x[1] - self.x[0]
-        freq_nyquist_x = 1 / (2 * delta_x)
-        kx = np.linspace(-freq_nyquist_x, freq_nyquist_x,
-                         num_x) * self.wavelength
-
-        num_y = self.y.size
-        delta_y = self.y[1] - self.y[0]
-        freq_nyquist_y = 1 / (2 * delta_y)
-        ky = np.linspace(-freq_nyquist_y, freq_nyquist_y,
-                         num_y) * self.wavelength
-
-        if z is None:
-            x_new = kx  # exit in angles (radians)
-            y_new = ky  # exit in angles (radians)
-        elif z == 0:
-            x_new = self.x
-            y_new = self.y
-        else:
-            x_new = kx * z  # exit distances at a observation plane z
-            y_new = ky * z  # exit distances at a observation plane z
-
-        if new_field is True:
-            field_output = Scalar_field_XY(x_new, y_new, self.wavelength)
-            field_output.u = ttf1
-            return field_output
-        else:
-            self.u = ttf1
-            self.x = x_new
-            self.y = y_new
-            self.X, self.Y = np.meshgrid(self.x, self.y)
-
-    def _RS_(self, z: float, n: float, new_field: bool = True, out_matrix: bool = False,
-             kind: str = 'z', xout: float | None = None, yout: float | None = None,
-             verbose: bool = False):
-        """Fast-Fourier-Transform  method for numerical integration of diffraction Rayleigh-Sommerfeld formula. `Thin Element Approximation` is considered for determining the field just after the mask: :math:`\mathbf{E}_{0}(\zeta,\eta)=t(\zeta,\eta)\mathbf{E}_{inc}(\zeta,\eta)` Is we have a field of size N*M, the result of propagation is also a field N*M. Nevertheless, there is a parameter `amplification` which allows us to determine the field in greater observation planes (jN)x(jM).
-
-        Parameters:
-            z (float): distance to observation plane.
-                if z<0 inverse propagation is executed
-            n (float): refractive index
-            new_field (bool): if False the computation goes to self.u
-                              if True a new instance is produced
-
-            xout (float), init point for amplification at x
-            yout (float), init point for amplification at y
-            verbose (bool): if True it writes to shell
-
-        Returns:
-            if New_field is True: Scalar_field_X
-            else None
-
-        Note:
-            One adventage of this approach is that it returns a quality parameter: if self.quality>1, propagation is right.
-
-
-        References:
-            F. Shen and A. Wang, “Fast-Fourier-transform based numerical integration method for the Rayleigh-Sommerfeld diffraction formula,” Appl. Opt., vol. 45, no. 6, pp. 1102–1110, 2006.
-
-        """
-
-        if xout is None:
-            xout = self.x[0]
-        if yout is None:
-            yout = self.y[0]
-
-        xout = self.x + xout - self.x[0]
-        yout = self.y + yout - self.y[0]
-
-        nx = len(xout)
-        ny = len(yout)
-        dx = xout[1] - xout[0]
-        dy = yout[1] - yout[0]
-
-        dr_real = sqrt(dx**2 + dy**2)
-        rmax = sqrt((xout**2).max() + (yout**2).max())
-        dr_ideal = sqrt((self.wavelength / n)**2 + rmax**2 + 2 *
-                        (self.wavelength / n) * sqrt(rmax**2 + z**2)) - rmax
-        self.quality = dr_ideal / dr_real
-
-        if verbose is True:
-            if (self.quality.min() >= 0.99):
-                print('Good result: factor {:2.2f}'.format(self.quality),
-                      end='\r')
-            else:
-                print('- Needs denser sampling: factor {:2.2f}\n'.format(
-                    self.quality))
-        precise = 0
-        if precise:
-            a = [4, 2]
-            num_repx = int(round((nx) / 2) - 1)
-            num_repy = int(round((ny) / 2) - 1)
-            bx = array(a * num_repx)
-            by = array(a * num_repy)
-            cx = concatenate(((1, ), bx, (2, 1))) / 3.
-            cy = concatenate(((1, ), by, (2, 1))) / 3.
-
-            if float(nx) / 2 == round(nx / 2):  # es par
-                i_centralx = num_repx + 1
-                cx = concatenate((cx[:i_centralx], cx[i_centralx + 1:]))
-            if float(ny) / 2 == round(ny / 2):  # es par
-                i_centraly = num_repy + 1
-                cy = concatenate((cy[:i_centraly], cy[i_centraly + 1:]))
-
-            W = (cx[:, np.newaxis] * cy[np.newaxis, :]).T
-
-        else:
-            W = 1
-
-        U = zeros((2 * ny - 1, 2 * nx - 1), dtype=complex)
-        U[0:ny, 0:nx] = array(W * self.u)
-
-        xext = self.x[0] - xout[::-1]
-        xext = xext[0:-1]
-        xext = concatenate((xext, self.x - xout[0]))
-
-        yext = self.y[0] - yout[::-1]
-        yext = yext[0:-1]
-        yext = concatenate((yext, self.y - yout[0]))
-
-        Xext, Yext = meshgrid(xext, yext)
-
-        # permite calcula la propagacion y la propagacion inverse, cuando z<0.
-        if z > 0:
-            H = kernelRS(Xext, Yext, self.wavelength, z, n, kind=kind)
-        else:
-            H = kernelRSinverse(Xext, Yext, self.wavelength, z, n, kind=kind)
-
-        # calculo de la transformada de Fourier
-        S = ifft2(fft2(U) * fft2(H)) * dx * dy
-        # transpose cambiado porque daba problemas para matrices no cuadradas
-        Usalida = S[ny - 1:, nx - 1:]  # hasta el final
-        # los calculos se pueden dejar en la instancia o crear un new field
-
-        # Usalida = Usalida / z  210131
-
-        if out_matrix is True:
-            return Usalida
-
-        if new_field is True:
-            field_output = Scalar_field_XY(self.x, self.y, self.wavelength)
-            field_output.u = Usalida
-            field_output.quality = self.quality
-            return field_output
-        else:
-            self.u = Usalida
-
-    def RS(self, z: float, amplification: list[int, int] = (1, 1), n: float = 1.,
-            new_field: bool = True, matrix: bool = False,
-            xout: float | None = None, yout: float | None = None,
-            kind: str = 'z', verbose: bool = False):
-        """Fast-Fourier-Transform  method for numerical integration of diffraction Rayleigh-Sommerfeld formula. Is we have a field of size N*M, the result of propagation is also a field N*M. Nevertheless, there is a parameter `amplification` which allows us to determine the field in greater observation planes (jN)x(jM).
-
-        Parameters:
-            amplification (int, int): number of frames in x and y direction
-            z (float): distance to observation plane. if z<0 inverse propagation is executed
-            n (float): refractive index
-            new_field (bool): if False the computation goes to self.u, if True a new instance is produced.
-            matrix(Bool): if True returns a matrix, else a Scalar_field_XY
-            xout (float): If not None, the sampling area is moved. This is the left position
-            yout (float): If not None, the sampling area y moved. This is the lower position.
-            kind (str):
-            verbose (bool): if True it writes to shell
-
-        Returns:
-            if New_field is True: Scalar_field_X, else None.
-
-        Note:
-            One advantage of this approach is that it returns a quality parameter: if self.quality>1, propagation is right.
-
-        References:
-            F. Shen and A. Wang, “Fast-Fourier-transform based numerical integration method for the Rayleigh-Sommerfeld diffraction formula,” Appl. Opt., vol. 45, no. 6, pp. 1102–1110, 2006.
-        """
-
-        amplification_x, amplification_y = amplification
-        width_x = self.x[-1] - self.x[0]
-        width_y = self.y[-1] - self.y[0]
-        num_pixels_x = len(self.x)
-        num_pixels_y = len(self.y)
-
-        if amplification_x * amplification_y > 1:
-
-            posiciones_x = -amplification_x * width_x / 2 + array(
-                list(range(amplification_x))) * width_x
-            posiciones_y = -amplification_y * width_y / 2 + array(
-                list(range(amplification_y))) * width_y
-
-            X0 = linspace(-amplification_x * width_x / 2,
-                          amplification_x * width_x / 2,
-                          num_pixels_x * amplification_x)
-            Y0 = linspace(-amplification_y * width_y / 2,
-                          amplification_y * width_y / 2,
-                          num_pixels_y * amplification_y)
-
-            U_final = Scalar_field_XY(x=X0, y=Y0, wavelength=self.wavelength)
-
-            for i, xi in zip(list(range(len(posiciones_x))),
-                             flipud(posiciones_x)):
-                for j, yi in zip(list(range(len(posiciones_y))),
-                                 flipud(posiciones_y)):
-                    # num_ventana = j * amplification_x + i + 1
-                    u3 = self._RS_(z=z,
-                                   n=n,
-                                   new_field=False,
-                                   kind=kind,
-                                   xout=xi,
-                                   yout=yi,
-                                   out_matrix=True,
-                                   verbose=verbose)
-                    xshape = slice(i * num_pixels_x, (i + 1) * num_pixels_x)
-                    yshape = slice(j * num_pixels_y, (j + 1) * num_pixels_y)
-                    U_final.u[yshape, xshape] = u3
-
-            if matrix is True:
-                return U_final.u
-            else:
-                if new_field is True:
-                    return U_final
-                else:
-                    self.u = U_final.u
-                    self.x = X0
-                    self.y = Y0
-        else:
-
-            if xout is None:
-                u_s = self._RS_(z,
-                                n,
-                                new_field=new_field,
-                                out_matrix=True,
-                                kind=kind,
-                                xout=xout,
-                                yout=yout,
-                                verbose=verbose)
-            else:
-                u_s = self._RS_(z,
-                                n,
-                                new_field=new_field,
-                                out_matrix=True,
-                                kind=kind,
-                                xout=-xout + self.x[0] - width_x / 2,
-                                yout=-yout + self.y[0] - width_y / 2,
-                                verbose=verbose)
-
-            if matrix is True:
-                return u_s
-
-            if new_field is True:
-                U_final = Scalar_field_XY(x=self.x,
-                                          y=self.y,
-                                          wavelength=self.wavelength)
-                U_final.u = u_s
-                if xout is not None:
-                    U_final.x = self.x + xout - self.x[0]
-                    U_final.y = self.y + yout - self.y[0]
-                    U_final.X, U_final.Y = meshgrid(self.x, self.y)
-
-                return U_final
-            else:
-                self.u = u_s
-                self.x = self.x + xout - self.x[0]
-                self.y = self.y + yout - self.y[0]
-                self.X, self.Y = meshgrid(self.x, self.y)
-
-    def WPM(self,
-            fn,
-            zs: NDArrayFloat,
-            num_sampling: list = (512, 512),
-            ROI: list[NDArrayFloat] | None = (None, None),
-            r_pos=None,
-            z_pos=None,
-            get_u_max: bool = False,
-            has_edges: bool = True,
-            pow_edge: int = 80,
-            matrix: bool = False,
-            verbose: bool = False):
-        """WPM method used for very dense sampling. It does not storages the intensity distribution at propagation, but only selected areas. The areas to be stored are:
-            - global view with a desired sampling given by num_sampling.
-            - intensity at the last plane.
-            - Intensity at plane with maximum intensity (focus of a lens, for example)
-            - Region of interest given by ROI.
-
-        Parameters:
-            fn (function): Function that returns the refractive index at a plane in a numpy.array
-            zs (np.array): linspace with positions z where to evaluate the field.
-            num_sampling (int, int) or None: If None, it does not storage intermediate data. Otherwise, it stores a small XZ matrix which size in num_sampling.
-            ROI (np.array, np.array) or None: x and z arrays with positions and sampling to store. It is used when we need to store with a high density a small area of the total field.
-            r_pos (float or None): If not None, a high density longitudinal array with the field at x_pos position is stored.
-            z_pos (float or None): If not None, a high density transversal array with the field at z_pos is stored.
-            get_u_max (bool): If True, returns field at z position with maximum intensity.
-            has_edges (bool): If True absorbing edges are used.
-            pow_edge (float): If has_edges, power of the supergaussian.
-            verbose (bool): If True prints information.
-
-        References:
-
-            1. M. W. Fertig and K.-H. Brenner, “Vector wave propagation method,” J. Opt. Soc. Am. A, vol. 27, no. 4, p. 709, 2010.
-
-            2. S. Schmidt et al., “Wave-optical modeling beyond the thin-element-approximation,” Opt. Express, vol. 24, no. 26, p. 30188, 2016.
-
-        """
-        from diffractio.scalar_fields_XYZ import Scalar_field_XYZ
-        k0 = 2 * np.pi / self.wavelength
-        x = self.x
-        y = self.y
-        dx = x[1] - x[0]
-        dy = y[1] - y[0]
-        dz = zs[1] - zs[0]
-
-        u_iter = Scalar_field_XY(self.x, self.y, self.wavelength)
-
-        kx = get_k(x, flavour='+')
-        ky = get_k(y, flavour='+')
-
-        KX, KY = np.meshgrid(kx, ky)
-
-        k_perp2 = KX**2 + KY**2
-        k_perp = np.sqrt(k_perp2)
-
-       
-        if has_edges is False:
-            if hasattr(self, 'z'):
-                has_filter = np.zeros_like(self.z)
-            else:
-                has_filter=0
-        elif isinstance(has_edges, int):
-            if hasattr(self, 'z'):
-                has_filter = np.ones_like(self.z)
-            else:
-                has_filter=1      
-        else:
-            has_filter = has_edges
-        
-        
-        width_edge = 0.95*(self.x[-1]-self.x[0])/2
-        x_center=(self.x[-1]+self.x[0])/2
-        y_center=(self.y[-1]+self.y[0])/2
-
- 
-        filter_x = np.exp(-(np.abs(self.X-x_center) / width_edge)**pow_edge)
-        filter_y = np.exp(-(np.abs(self.Y-y_center) / width_edge)**pow_edge)
-        filter_function = filter_x*filter_y
-
-
-        u_iter = self.duplicate()
-
-        # STORING field at maximum intensity
-        if get_u_max is True:
-            u_max = self.duplicate()
-            I_max = 0.
-            z_max = 0
-        else:
-            u_max = None
-            z_max = None
-
-        # Storing intensities at axis (x=0,0 de momento)
-        intensities = np.zeros_like(zs)
-        index_x_axis, _, _ = nearest(x, 0.)
-        index_y_axis, _, _ = nearest(y, 0.)
-
-        # Storing intensities at axis (x=x_pos)
-        if r_pos is not None:
-            from diffractio.scalar_fields_Z import Scalar_field_Z
-            x_pos, y_pos = r_pos
-            u_axis_x = Scalar_field_Z(zs, self.wavelength)
-            index_x_axis, _, _ = nearest(x, x_pos)
-            index_y_axis, _, _ = nearest(y, y_pos)
-        else:
-            u_axis_x = None
-
-        # Storing fields at plane
-        if z_pos is not None:
-            u_axis_z = self.duplicate()
-            index_zpos, _, _ = nearest(zs, z_pos)
-        else:
-            u_axis_z = None
-
-        # STORING global view matrices
-        if num_sampling is not None:
-
-            len_x, len_y, len_z = num_sampling
-            xout_gv = np.linspace(x[0], x[-1], len_x)
-            yout_gv = np.linspace(y[0], y[-1], len_y)
-            zout_gv = np.linspace(zs[0], zs[-1], len_z)
-            u_out_gv = Scalar_field_XYZ(xout_gv,
-                                        yout_gv,
-                                        zout_gv,
-                                        self.wavelength,
-                                        info='from WPM_no_storage_2D')
-            indexes_x_gv, _, _ = nearest2(x, xout_gv)
-            indexes_y_gv, _, _ = nearest2(y, yout_gv)
-            indexes_z_gv, _, _ = nearest2(zs, zout_gv)
-            indexes_X_gv, indexes_Y_gv = np.meshgrid(indexes_x_gv,
-                                                     indexes_y_gv)
-
-            u_out_gv.n = fn(xout_gv, yout_gv, zout_gv, self.wavelength)
-        else:
-            u_out_gv = None
-
-        # STORING ROI
-        if ROI is not None:
-            xout_roi, yout_roi, zout_roi = ROI
-            u_out_roi = Scalar_field_XYZ(xout_roi,
-                                         yout_roi,
-                                         zout_roi,
-                                         self.wavelength,
-                                         info='from WPM_no_storage_2D')
-            indexes_x_roi, _, _ = nearest2(x, xout_roi)
-            indexes_y_roi, _, _ = nearest2(y, yout_roi)
-            indexes_z_roi, _, _ = nearest2(zs, zout_roi)
-
-            indexes_X_roi, indexes_Y_roi = np.meshgrid(indexes_x_roi,
-                                                       indexes_y_roi)
-            # indexes_x_roi = np.unique(indexes_x_roi)
-            # indexes_y_roi = np.unique(indexes_y_roi)
-            # indexes_z_roi = np.unique(indexes_z_roi)
-
-            u_out_roi.n = fn(xout_roi, yout_roi, zout_roi, self.wavelength)
-        else:
-            u_out_roi = None
-
-        t1 = time.time()
-        num_steps = len(zs)
-        iz_out_gv = 0
-        iz_out_roi = 0
-
-        for j in range(1, num_steps):
-            
-            if has_filter[j] == 0:
-                filter_edge = 1
-            else:
-                filter_edge = filter_function
-
-            refractive_index = fn(x, y, np.array([
-                zs[j - 1],
-            ]), self.wavelength)
-
-            u_iter.u = WPM_schmidt_kernel(u_iter.u, refractive_index, k0,
-                                          k_perp2, dz) * filter_edge
-
-            current_intensity = np.max(np.abs(u_iter.u)**2)
-            intensities[j] = u_iter.intensity()[index_x_axis, index_y_axis]
-
-            if r_pos is not None:
-                u_axis_x.u[j] = u_iter.u[index_x_axis, index_y_axis]
-
-            if z_pos is not None:
-                if j == index_zpos:
-                    u_axis_z.u = u_iter.u
-
-            if num_sampling is not None:
-                if j in indexes_z_gv:
-                    u_out_gv.u[:, :, iz_out_gv] = u_iter.u[indexes_X_gv,
-                                                           indexes_Y_gv]
-                    iz_out_gv = iz_out_gv + 1
-
-            if ROI is not None:
-                if j in indexes_z_roi:
-                    u_out_roi.u[:, :, iz_out_roi] = u_iter.u[indexes_X_roi,
-                                                             indexes_Y_roi]
-                    iz_out_roi = iz_out_roi + 1
-
-            if get_u_max is True:
-                current_intensity = np.max(np.abs(u_iter.u)**2)
-                if current_intensity > I_max:
-                    I_max = u_iter.intensity().max()
-                    u_max.u = u_iter.u
-                    z_max = zs[j]
-
-            if verbose is True:
-                print("{}/{}".format(j, num_steps), sep='\r', end='\r')
-
-        t2 = time.time()
-
-        if verbose is True:
-            print("Time = {:2.2f} s, time/loop = {:2.4} ms".format(
-                t2 - t1, (t2 - t1) / num_steps * 1000))
-
-        return u_iter, u_out_gv, u_out_roi, u_axis_x, u_axis_z, u_max, z_max
-
-    def CZT_backup(self, z: float, xout: NDArrayFloat | None = None,
-                   yout: NDArrayFloat | None = None, verbose: bool = False):
-        """Chirped Z Transform algorithm for XY Scheme. z, xout, and yout parameters can be numbers or arrays.
-        The output Scheme depends on this input parameters.
-
-        Parameters:
-            z (float): diffraction distance
-            xout (np.array): x array with positions of the output plane
-            yout (np.array): y array with positions of the output plane
-            verbose (bool): If True, it prints some information
-
-        Returns:
-            u_out: Scalar_field_** depending of the input scheme. When all the parameters are numbers, it returns the complex field at that point.
-
-
-        References:
-             [Light: Science and Applications, 9(1), (2020)] 
-        """
-
-        if xout is None:
-            xout = self.x
-
-        if yout is None:
-            yout = self.y
-
-        k = 2 * np.pi / self.wavelength
-
-        if isinstance(z, (float, int)):
-            num_z = 1
-            # print("z = 0 dim")
-        else:
-            num_z = len(z)
-            # print("z = 1 dim")
-
-        if isinstance(xout, (float, int)):
-            num_x = 1
-            # print("x = 0 dim")
-            xstart = xout
-            xend = xout
-        else:
-            num_x = len(xout)
-            # print("x = 1 dim")
-
-            xstart = xout[0]
-            xend = xout[-1]
-
-        if isinstance(yout, (float, int)):
-            num_y = 1
-            # print("y = 0 dim")
-            ystart = yout
-            yend = yout
-        else:
-            num_y = len(yout)
-            # print("y = 1 dim")
-
-            ystart = yout[0]
-            yend = yout[-1]
-
-        dx = self.x[1] - self.x[0]
-        dy = self.y[1] - self.y[0]
-
-        delta_out = np.zeros(2)
-        if num_x > 1:
-            delta_out[0] = (xend - xstart) / (num_x - 1)
-
-        if num_y > 1:
-            delta_out[1] = (yend - ystart) / (num_y - 1)
-
-        Xout, Yout = np.meshgrid(xout, yout)
-
-        if verbose:
-            print("num x, num y, num z = {}, {}, {}".format(
-                num_x, num_y, num_z))
-
-        if num_z == 1:
-            # calculating scalar diffraction below
-            # F0 = np.exp(1j * k * z) / (1j * self.wavelength * z) * np.exp(
-            #     1j * k / 2 / z * (Xout**2 + Yout**2))
-            # F = np.exp(1j * k / 2 / z * (self.X**2 + self.Y**2))
-
-            R = np.sqrt(Xout**2 + Yout**2 + z**2)
-            F0 = 1 / (2 * np.pi) * np.exp(
-                1.j * k * R) * z / R**2 * (1 / R - 1.j * k)
-
-            R = np.sqrt(self.X**2 + self.Y**2 + z**2)
-            F = 1 / (2 * np.pi) * np.exp(
-                1.j * k * R) * z / R**2 * (1 / R - 1.j * k)
-
-            u0 = self.u * F
-
-            # using Bluestein method to calculate the complex amplitude of the outgoing light beam
-
-            # one-dimensional FFT in one direction
-            fs = self.wavelength * z / dx  # dimension of the imaging plane
-
-            if num_x > 1 and num_y == 1:
-
-                # one-dimensional FFT in the other direction
-                fx1 = xstart + fs / 2
-                fx2 = xend + fs / 2
-                u0 = Bluestein_dft_xy(u0, fx1, fx2, fs, num_x)
-
-                fy1 = ystart + fs / 2
-                fy2 = yend + fs / 2
-                u0 = Bluestein_dft_xy(u0, fy1, fy2, fs, num_y)
-
-            else:
-
-                fy1 = ystart + fs / 2
-                fy2 = yend + fs / 2
-                u0 = Bluestein_dft_xy(u0, fy1, fy2, fs, num_y)
-
-                # one-dimensional FFT in the other direction
-                fx1 = xstart + fs / 2
-                fx2 = xend + fs / 2
-                u0 = Bluestein_dft_xy(u0, fx1, fx2, fs, num_x)
-
-            k_factor = z * dx * dy * self.wavelength
-
-            u0 = F0 * u0 * k_factor  # obtain the complex amplitude of the outgoing light beam
-
-            u0 = u0.squeeze()
-
-            if num_x == 1 and num_y == 1:
-                # just 1 number
-                return u0.mean()
-
-            elif num_x > 1 and num_y == 1:
-                u_out = Scalar_field_X(xout, self.wavelength)
-                #u_out.u = u0.transpose()[: ,0]
-                u_out.u = u0[0, :]
-                return u_out
-
-            elif num_x == 1 and num_y > 1:
-                u_out = Scalar_field_X(yout, self.wavelength)
-                u_out.u = u0.transpose()[:, 0]
-
-                return u_out
-
-            elif num_x > 1 and num_y > 1:
-                from diffractio.scalar_fields_XY import Scalar_field_XY
-                u_out = Scalar_field_XY(xout, yout, self.wavelength)
-                u_out.u = u0
-                return u_out
-
-        elif num_z > 1:
-            u_zs = np.zeros((num_x, num_y, num_z), dtype=complex)
-            u_zs = u_zs.squeeze()
-            Xout, Yout = np.meshgrid(xout, yout)
-
-            for i, z_now in enumerate(z):
-                if verbose is True:
-                    print("{}/{}".format(i, num_z), sep="\r", end="\r")
-                R = np.sqrt(Xout**2 + Yout**2 + z_now**2)
-                F0 = 1 / (2 * np.pi) * np.exp(
-                    1.j * k * R) * z_now / R**2 * (1 / R - 1.j * k)
-
-                R = np.sqrt(self.X**2 + self.Y**2 + z_now**2)
-                F = 1 / (2 * np.pi) * np.exp(
-                    1.j * k * R) * z_now / R**2 * (1 / R - 1.j * k)
-
-                u0 = self.u * F
-
-                # one-dimensional FFT in one direction
-                fs = self.wavelength * z_now / dx
-
-                if num_x > 1 and num_y == 1:
-                    fx1 = xstart + fs / 2
-                    fx2 = xend + fs / 2
-                    u0 = Bluestein_dft_xy(u0, fx1, fx2, fs, num_x)
-
-                    fy1 = ystart + fs / 2
-                    fy2 = yend + fs / 2
-                    u0 = Bluestein_dft_xy(u0, fy1, fy2, fs, num_y)
-
-                else:
-                    fy1 = ystart + fs / 2
-                    fy2 = yend + fs / 2
-                    u0 = Bluestein_dft_xy(u0, fy1, fy2, fs, num_y)
-
-                    fx1 = xstart + fs / 2
-                    fx2 = xend + fs / 2
-                    u0 = Bluestein_dft_xy(u0, fx1, fx2, fs, num_x)
-
-                u0 = F0 * u0
-
-                k_factor = z_now * dx * dy * self.wavelength
-
-                if num_x == 1 and num_y == 1:
-                    u_zs[i] = u0.mean() * k_factor
-                elif num_x > 1 and num_y == 1:
-                    u_zs[:, i] = u0[0, :] * k_factor
-                elif num_x == 1 and num_y > 1:
-                    u_zs[:, i] = u0.transpose()[:, 0] * k_factor
-
-                elif num_x > 1 and num_y > 1:
-                    u_zs[:, :, i] = u0.transpose() * k_factor
-
-            if num_x == 1 and num_y == 1:
-                u_out = Scalar_field_Z(z, self.wavelength)
-                u_out.u = u_zs
-                return u_out
-
-            elif num_x > 1 and num_y == 1:
-                u_out = Scalar_field_XZ(xout, z, self.wavelength)
-                u_out.u = u_zs
-                return u_out
-
-            elif num_x == 1 and num_y > 1:
-                u_out = Scalar_field_XZ(yout, z, self.wavelength)
-                u_out.u = u_zs
-                return u_out
-
-            elif num_x > 1 and num_y > 1:
-                from diffractio.scalar_fields_XYZ import Scalar_field_XYZ
-                u_out = Scalar_field_XYZ(xout, yout, z, self.wavelength)
-                u_out.u = u_zs
-                return u_out
-
-        return u_out
-
-    def CZT(self, z: float, xout: NDArrayFloat | None = None,
-            yout: NDArrayFloat | None = None, verbose: bool = False):
-        """Chirped Z Transform algorithm for XY Scheme. z, xout, and yout parameters can be numbers or arrays.
-        The output Scheme depends on this input parameters.
-
-        Parameters:
-            z (float): diffraction distance
-            xout (np.array): x array with positions of the output plane
-            yout (np.array): y array with positions of the output plane
-            verbose (bool): If True, it prints some information
-
-        Returns:
-            u_out: Scalar_field_** depending of the input scheme. When all the parameters are numbers, it returns the complex field at that point.
-
-
-        References:
-             [Light: Science and Applications, 9(1), (2020)] 
-        """
-
-        if xout is None:
-            xout = self.x
-
-        if yout is None:
-            yout = self.y
-
-        k = 2 * np.pi / self.wavelength
-
-        if isinstance(z, (float, int)):
-            num_z = 1
-            # print("z = 0 dim")
-        else:
-            num_z = len(z)
-            # print("z = 1 dim")
-
-        if isinstance(xout, (float, int)):
-            num_x = 1
-            # print("x = 0 dim")
-            xstart = xout
-            xend = xout
-        else:
-            num_x = len(xout)
-            # print("x = 1 dim")
-
-            xstart = xout[0]
-            xend = xout[-1]
-
-        if isinstance(yout, (float, int)):
-            num_y = 1
-            # print("y = 0 dim")
-            ystart = yout
-            yend = yout
-        else:
-            num_y = len(yout)
-            # print("y = 1 dim")
-
-            ystart = yout[0]
-            yend = yout[-1]
-
-        dx = self.x[1] - self.x[0]
-        dy = self.y[1] - self.y[0]
-
-        delta_out = np.zeros(2)
-        if num_x > 1:
-            delta_out[0] = (xend - xstart) / (num_x - 1)
-
-        if num_y > 1:
-            delta_out[1] = (yend - ystart) / (num_y - 1)
-
-        Xout, Yout = np.meshgrid(xout, yout)
-
-        if verbose:
-            print("num x, num y, num z = {}, {}, {}".format(
-                num_x, num_y, num_z))
-
-        if num_z == 1:
-            # calculating scalar diffraction below
-            # F0 = np.exp(1j * k * z) / (1j * self.wavelength * z) * np.exp(
-            #     1j * k / 2 / z * (Xout**2 + Yout**2))
-            # F = np.exp(1j * k / 2 / z * (self.X**2 + self.Y**2))
-
-            R1 = np.sqrt(Xout**2 + Yout**2 + z**2)
-            R2 = np.sqrt(self.X**2 + self.Y**2 + z**2)
-
-            if z > 0:
-                F0 = 1 / (2 * np.pi) * np.exp(
-                    1.j * k * R1) * z / R1**2 * (1 / R1 - 1.j * k)
-                F = 1 / (2 * np.pi) * np.exp(
-                    1.j * k * R2) * z / R2**2 * (1 / R2 - 1.j * k)
-            else:
-                F0 = 1 / (2 * np.pi) * np.exp(
-                    -1.j * k * R1) * z / R1**2 * (1 / R1 + 1.j * k)
-                F = 1 / (2 * np.pi) * np.exp(
-                    -1.j * k * R2) * z / R2**2 * (1 / R2 + 1.j * k)
-
-            k_factor = z * dx * dy * self.wavelength
-
-            # using Bluestein method to calculate the complex amplitude of the outgoing light beam
-
-            # one-dimensional FFT in one direction
-            fsx = self.wavelength * z / dx  # dimension of the imaging plane
-            fsy = self.wavelength * z / dy  # dimension of the imaging plane
-
-            if num_x == 1 and num_y == 1:
-                u0 = self.u * F
-                fy1 = ystart + fsy / 2
-                fy2 = yend + fsy / 2
-                u0 = Bluestein_dft_xy(u0, fy1, fy2, fsy, num_y)
-                # one-dimensional FFT in the other direction
-                fx1 = xstart + fsx / 2
-                fx2 = xend + fsx / 2
-                u0 = Bluestein_dft_xy(u0, fx1, fx2, fsx, num_x)
-                u0 = F0 * u0 * k_factor  # obtain the complex amplitude of the outgoing light beam
-
-            elif num_x > 1 and num_y > 1:
-                u0 = self.u * F
-
-                fy1 = ystart + fsy / 2
-                fy2 = yend + fsy / 2
-                u0 = Bluestein_dft_xy(u0, fy1, fy2, fsy, num_y)
-
-                fx1 = xstart + fsx / 2
-                fx2 = xend + fsx / 2
-                u0 = Bluestein_dft_xy(u0, fx1, fx2, fsx, num_x)
-                u0 = F0 * u0 * k_factor  # obtain the complex amplitude of the outgoing light beam
-
-            elif num_x > 1 and num_y == 1:
-                u0 = self.u * F
-
-                # one-dimensional FFT in the other direction
-                fx1 = xstart + fsx / 2
-                fx2 = xend + fsx / 2
-                u0 = Bluestein_dft_xy(u0, fx1, fx2, fsx, num_x)
-
-                fy1 = ystart + fsy / 2
-                fy2 = yend + fsy / 2
-                u0 = Bluestein_dft_xy(u0, fy1, fy2, fsy, num_y)
-                u0 = F0 * u0 * k_factor  # obtain the complex amplitude of the outgoing light beam
-
-            elif num_x == 1 and num_y > 1:
-                u0 = self.u * F
-                fx1 = xstart + fsx / 2
-                fx2 = xend + fsx / 2
-                u0 = Bluestein_dft_xy(u0, fx1, fx2, fsx, num_x)
-                fy1 = ystart + fsy / 2
-                fy2 = yend + fsy / 2
-                u0 = Bluestein_dft_xy(u0, fy1, fy2, fsy, num_y)
-
-                # one-dimensional FFT in the other direction
-                u0 = F0 * u0 * k_factor  # obtain the complex amplitude of the outgoing light beam
-
-            u0 = u0.squeeze()
-
-            if num_x == 1 and num_y == 1:
-                # just 1 number
-                return 1j*u0.mean()
-
-            elif num_x > 1 and num_y == 1:
-                u_out = Scalar_field_X(xout, self.wavelength)
-                u_out.u = 1j*u0.transpose()[:, 0]
-                return u_out
-
-            elif num_x == 1 and num_y > 1:
-                u_out = Scalar_field_X(yout, self.wavelength)
-                u_out.u = 1j*u0[:, 0]
-
-                return u_out
-
-            elif num_x > 1 and num_y > 1:
-                from diffractio.scalar_fields_XY import Scalar_field_XY
-                u_out = Scalar_field_XY(xout, yout, self.wavelength)
-                u_out.u = 1j*u0
-                return u_out
-
-        elif num_z > 1:
-            u_zs = np.zeros((num_x, num_y, num_z), dtype=complex)
-            u_zs = u_zs.squeeze()
-            Xout, Yout = np.meshgrid(xout, yout)
-
-            for i, z_now in enumerate(z):
-                if verbose is True:
-                    print("{}/{}".format(i, num_z), sep="\r", end="\r")
-
-                R1 = np.sqrt(Xout**2 + Yout**2 + z_now**2)
-                R2 = np.sqrt(self.X**2 + self.Y**2 + z_now**2)
-
-                if z_now > 0:
-                    F0 = 1 / (2 * np.pi) * np.exp(
-                        1.j * k * R1) * z_now / R1**2 * (1 / R1 - 1.j * k)
-                    F = 1 / (2 * np.pi) * np.exp(
-                        1.j * k * R2) * z_now / R2**2 * (1 / R2 - 1.j * k)
-                else:
-                    F0 = 1 / (2 * np.pi) * np.exp(
-                        -1.j * k * R1) * z_now / R1**2 * (1 / R1 + 1.j * k)
-                    F = 1 / (2 * np.pi) * np.exp(
-                        -1.j * k * R2) * z_now / R2**2 * (1 / R2 + 1.j * k)
-
-                u0 = self.u * F
-
-                # one-dimensional FFT in one direction
-                fsx = self.wavelength * z_now / dx
-                fsy = self.wavelength * z_now / dy
-
-                if num_x > 1 and num_y == 1:
-                    fx1 = xstart + fsx / 2
-                    fx2 = xend + fsx / 2
-                    u0 = Bluestein_dft_xy(u0, fx1, fx2, fsx, num_x)
-
-                    fy1 = ystart + fsy / 2
-                    fy2 = yend + fsy / 2
-                    u0 = Bluestein_dft_xy(u0, fy1, fy2, fsy, num_y)
-
-                elif num_x == 1 and num_y > 1:
-                    fy1 = ystart + fsy / 2
-                    fy2 = yend + fsy / 2
-                    u0 = Bluestein_dft_xy(u0, fy1, fy2, fsy, num_y)
-
-                    fx1 = xstart + fsx / 2
-                    fx2 = xend + fsx / 2
-                    u0 = Bluestein_dft_xy(u0, fx1, fx2, fsx, num_x)
-                    u0 = u0.transpose()
-
-                elif num_x == 1 and num_y == 1:
-                    fy1 = ystart + fsy / 2
-                    fy2 = yend + fsy / 2
-                    u0 = Bluestein_dft_xy(u0, fy1, fy2, fsy, num_y)
-
-                    fx1 = xstart + fsx / 2
-                    fx2 = xend + fsx / 2
-                    u0 = Bluestein_dft_xy(u0, fx1, fx2, fsx, num_x)
-
-                elif num_x > 1 and num_y > 1:
-                    fy1 = ystart + fsy / 2
-                    fy2 = yend + fsy / 2
-                    u0 = Bluestein_dft_xy(u0, fy1, fy2, fsy, num_y)
-
-                    fx1 = xstart + fsx / 2
-                    fx2 = xend + fsx / 2
-                    u0 = Bluestein_dft_xy(u0, fx1, fx2, fsx, num_x)
-                u0 = F0 * u0
-
-                k_factor = z_now * dx * dy * self.wavelength
-
-                if num_x == 1 and num_y == 1:
-                    u_zs[i] = u0.mean() * k_factor
-                elif num_x > 1 and num_y == 1:
-                    u_zs[:, i] = u0[0, :] * k_factor
-                elif num_x == 1 and num_y > 1:
-                    u_zs[:, i] = u0[0, :] * k_factor
-
-                elif num_x > 1 and num_y > 1:
-                    u_zs[:, :, i] = u0.transpose() * k_factor
-
-            if num_x == 1 and num_y == 1:
-                u_out = Scalar_field_Z(z, self.wavelength)
-                u_out.u = 1j*u_zs
-                return u_out
-
-            elif num_x > 1 and num_y == 1:
-                u_out = Scalar_field_XZ(xout, z, self.wavelength)
-                u_out.u = 1j*u_zs
-                return u_out
-
-            elif num_x == 1 and num_y > 1:
-                u_out = Scalar_field_XZ(yout, z, self.wavelength)
-                u_out.u = 1j*u_zs
-                return u_out
-
-            elif num_x > 1 and num_y > 1:
-                from diffractio.scalar_fields_XYZ import Scalar_field_XYZ
-                u_out = Scalar_field_XYZ(xout, yout, z, self.wavelength)
-                u_out.u = 1j*u_zs
-                return u_out
-
-        return 1j*u_out
-
-    def profile(self,
-                point1='',
-                point2='',
-                npixels: int | None = None,
-                kind: str = 'intensity',
-                order: int = 2):
-        """Determine profile in image. If points are not given, then image is shown and points are obtained clicking.
-
-        Parameters:
-            point1 (float, float): initial point. if '' get from click
-            point2 (float, float): final point. if '' get from click
-            npixels (int): number of pixels for interpolation
-            kind (str): type of drawing: 'amplitude', 'intensity', 'phase'
-            order (int): order for interpolation
-
-        Returns:
-            numpy.array: profile
-            numpy.array: z values for profile
-            (float, float): point1
-            (float, float): point2
-        """
-
-        if npixels is None:
-            npixels = len(self.x)
-
-        if point1 == '' or point2 == '':
-            self.draw(kind=kind)
-            print("coordinates to given: click twice")
-            point1, point2 = plt.ginput(2)
-
-        x1, y1 = point1
-        x2, y2 = point2
-
-        ix1, value, distance = nearest(self.x, x1)
-        ix2, value, distance = nearest(self.x, x2)
-        iy1, value, distance = nearest(self.y, y1)
-        iy2, value, distance = nearest(self.y, y2)
-
-        x = linspace(ix1, ix2, npixels)
-        y = linspace(iy1, iy2, npixels)
-
-        if kind == 'intensity':
-            image = np.abs(self.u)**2
-        elif kind == 'amplitude':
-            image = real(self.u)
-        elif kind == 'phase':
-            image = angle(self.u)  # / pi
-            image[image == 1] = -1
-
-        h = linspace(0, sqrt((y2 - y1)**2 + (x2 - x1)**2), npixels)
-        h = h - h[-1] / 2
-
-        z_profile = scipy.ndimage.map_coordinates(image.transpose(),
-                                                  np.vstack((x, y)),
-                                                  order=order)
-        z_profile[-1] = z_profile[-2]
-
-        return h, z_profile, point1, point2
-
-    def draw_profile(self,
-                     point1='',
-                     point2='',
-                     npixels=None,
-                     kind: str = 'intensity',
-                     order=2):
-        """Draws profile in image. If points are not given, then image is shown and points are obtained clicking.
-
-        Parameters:
-            point1 (float): initial point. if '' get from click
-            point2 (float): final point. if '' get from click
-            npixels (int): number of pixels for interpolation
-            kind (str): type of drawing: 'amplitude', 'intensity', 'phase'
-            order (int): order for interpolation
-
-        Returns:
-            numpy.array: profile
-            numpy.array: z values for profile
-            (float, float): point1
-            (float, float): point2
-        """
-
-        if npixels is None:
-            npixels = len(self.x)
-
-        h, z_profile, point1, point2 = self.profile(point1, point2, npixels,
-                                                    kind, order)
-
-        plt.figure()
-        plt.plot(h, z_profile, 'k', lw=2)
-        plt.xlabel('h (profile)')
-        plt.ylabel(kind)
-        plt.axis([h.min(), h.max(), z_profile.min(), z_profile.max()])
-        return h, z_profile, point1, point2
-
-    def get_edges(self,
-                  kind_transition='amplitude',
-                  min_step: floating = 0,
-                  verbose: bool = False,
-                  filename: str = ''):
-        """
-        Determine locations of edges for a binary mask. Valid for litography engraving of gratings.
-
-        Parameters:
-            kind_transition:'amplitude' 'phase'.
-            min_step: minimum step for consider a transition
-
-        Returns:
-            type_transition: array with +1, -1 with rasing or falling edges
-            pos_transition: positions x of transitions
-            raising: positions of raising
-            falling: positions of falling
-        """
-
-        pos_transitions, type_transitions, raising, falling = get_edges(
-            self.x, self.u, kind_transition, min_step, verbose, filename)
-        return pos_transitions, type_transitions, raising, falling
-
-    def search_focus(self, kind: str = 'moments', verbose: bool = True):
-        """Search for location of .
-
-        Parameters:
-            kind (str): 'moments' or 'maximum'
-            verbose (bool): If True prints information.
-
-        Returns:
-            (x,y): positions of focus
-        """
-
-        if kind == 'maximum':
-            intensity = np.abs(self.u)**2
-            ix, iy = np.unravel_index(intensity.argmax(), intensity.shape)
-            pos_x, pos_y = self.x[ix], self.y[iy]
-        elif kind == 'moments':
-            _, _, _, moments = beam_width_2D(self.x,
-                                             self.y,
-                                             np.abs(self.u)**2,
-                                             has_draw=False)
-            pos_x, pos_y, _, _, _ = moments
-
-        if verbose is True:
-            print(("x = {:2.3f} um, y = {:2.3f} um".format(pos_x, pos_y)))
-
-        return pos_x, pos_y
-
-    def MTF(self, kind: str = 'mm', has_draw: bool = True, is_matrix: bool = True):
-        """Computes the MTF of a field, If this field is near to focal point, the MTF will be wide
-
-        Parameters:
-            kind (str): 'mm', 'degrees'
-            has_draw (bool): If True draws the MTF
-
-        Returns:
-            (numpy.array) fx: frequencies in lines/mm
-            (numpy.array) mtf_norm: normalizd MTF
-        """
-
-        tmp_field = self.u
-        x = self.x
-        y = self.y
-        self.u = np.abs(self.u)**2
-        MTF_field = self.fft(new_field=True, shift=True, remove0=False)
-
-        num_data_x, num_data_y = MTF_field.u.shape
-
-        mtf_norm = np.abs(MTF_field.u) / np.abs(
-            MTF_field.u[int(num_data_x / 2),
-                        int(num_data_y / 2)])
-
-        delta_x = x[1] - x[0]
-        delta_y = y[1] - y[0]
-
-        frec_nyquist_x = 0.5 / delta_x
-        frec_nyquist_y = 0.5 / delta_y
-
-        fx = 1000 * np.linspace(-frec_nyquist_x, frec_nyquist_x, len(x))
-        fy = 1000 * np.linspace(-frec_nyquist_y, frec_nyquist_y, len(y))
-
-        if kind == 'mm':
-            # frec_x = fx
-            # frec_y = fy
-            text_x = "$f_x (cycles/mm)$"
-            text_y = "$f_y (cycles/mm)$"
-        elif kind == 'degrees':
-            print("not implemented yet")
-            # frec_x = fx
-            # frec_y = fy
-            text_x = "$f_x (cycles/deg - not yet)$"
-            text_y = "$f_x (cycles/deg - not yet)$"
-
-        if has_draw is True:
-            draw2D(
-                mtf_norm,
-                x,
-                y,
-                xlabel=text_x,
-                ylabel=text_y,
-                title="",
-                color="gist_heat",  # YlGnBu  seismic
-                interpolation='bilinear',  # 'bilinear', 'nearest'
-                scale='scaled')
-            plt.colorbar(orientation='vertical', shrink=0.66)
-
-        self.u = tmp_field
-
-        if is_matrix is True:
-            return fx, fy, mtf_norm
-        else:
-            u_mtf = Scalar_field_XY(fx, fy, self.wavelength)
-            u_mtf.u = mtf_norm
-            return u_mtf
-
-    def beam_width_4s(self, has_draw: bool = True):
-        """Returns the beam width parameters according to ISO11146.
-
-        Parameters:
-            has_draw (bool): If True, it draws
-
-        Returns:
-            (float): dx width x
-            (float): dy width y
-            (float): principal_axis, angle
-            (str): (x_mean, y_mean, x2_mean, y2_mean, xy_mean), Moments
-
-        References:
-
-            * https://en.wikipedia.org/wiki/Beam_diameter
-            * http://www.auniontech.com/ueditor/file/20170921/1505982360689799.pdf
-    """
-        dx, dy, principal_axis, (x_mean, y_mean, x2_mean, y2_mean,
-                                 xy_mean) = beam_width_2D(self.x,
-                                                          self.y,
-                                                          np.abs(self.u)**2,
-                                                          has_draw=False)
-
-        if has_draw is True:
-            from matplotlib.patches import Ellipse
-
-            self.draw()
-            ellipse = Ellipse(xy=(x_mean, y_mean),
-                              width=dy,
-                              height=dx,
-                              angle=-principal_axis / degrees)
-            ellipse2 = Ellipse(xy=(x_mean, y_mean),
-                               width=dy / 2,
-                               height=dx / 2,
-                               angle=-principal_axis / degrees)
-
-            ellipse3 = Ellipse(xy=(x_mean, y_mean),
-                               width=dy / 4,
-                               height=dx / 4,
-                               angle=-principal_axis / degrees)
-
-            ax = plt.gca()
-            ax.add_artist(ellipse)
-            ellipse.set_clip_box(ax.bbox)
-            ellipse.set_facecolor('none')
-            ellipse.set_alpha(0.75)
-            ellipse.set_edgecolor('yellow')
-            ellipse.set_linewidth(3)
-
-            ax.add_artist(ellipse2)
-            ellipse2.set_clip_box(ax.bbox)
-            ellipse2.set_facecolor('none')
-            ellipse2.set_alpha(0.75)
-            ellipse2.set_edgecolor('red')
-            ellipse2.set_linewidth(3)
-
-            ax.add_artist(ellipse3)
-            ellipse3.set_clip_box(ax.bbox)
-            ellipse3.set_facecolor('none')
-            ellipse3.set_alpha(0.75)
-            ellipse3.set_edgecolor('black')
-            ellipse3.set_linewidth(3)
-
-            x0 = self.x[0]
-            y0 = self.y[0]
-            plt.plot(x0, y0, 'yellow', label='4$\sigma$')
-            plt.plot(x0, y0, 'red', label='2$\sigma$')
-            plt.plot(x0, y0, 'black', label='1$\sigma$')
-            plt.legend()
-
-        return dx, dy, principal_axis, (x_mean, y_mean, x2_mean, y2_mean,
-                                        xy_mean)
-
-    def intensity(self):
-        """Returns intensity."""
-
-        intensity = (np.abs(self.u)**2)
-        return intensity
-
-    def average_intensity(self, verbose: bool = False):
-        """Returns average intensity as: (np.abs(self.u)**2).sum() / num_data.
-
-        Parameters:
-            verbose(bool): If True prints data.
-        """
-        average_intensity = (np.abs(self.u)**2).mean()
-        if verbose is True:
-            print(("average intensity={} W/m").format(average_intensity))
-
-        return average_intensity
-
-    def send_image_screen(self, id_screen: int, kind: str = 'amplitude'):
-        """Takes the images and sends the images to a screen in full size.
-
-        Parameters:
-            id_screen(hdl): handle to screen
-            kind('str'): 'amplitude', 'intensity', 'phase'
-        """
-
-        amplitude, intensity, phase = field_parameters(self.u)
-
-        if kind == 'amplitude':
-            image = amplitude
-        elif kind == 'intensity':
-            image = intensity
-        elif kind == 'phase':
-
-            phase = (phase + np.pi) % (2 * np.pi) - np.pi
-
-            image = phase + np.pi
-            image[0, 0] = 0
-            image[0, 1] = 2 * np.pi
-            image = image / (2 * np.pi)
-
-        print(("send_image_screen: max={}. min={}".format(
-            image.max(), image.min())))
-
-        screen = screeninfo.get_monitors()[id_screen]
-        window_name = 'projector'
-        cv2.namedWindow(window_name, cv2.WND_PROP_FULLSCREEN)
-        cv2.moveWindow(window_name, screen.x - 1, screen.y - 1)
-        cv2.setWindowProperty(window_name, cv2.WND_PROP_FULLSCREEN,
-                              cv2.WINDOW_FULLSCREEN)
-        cv2.imshow(window_name, image)
-        cv2.waitKey()
-        cv2.destroyAllWindows()
-
-    def get_amplitude(self, matrix: bool = False, new_field: bool = False):
-        """Gets the amplitude of the field.
-
-        Parameters:
-            matrix (bool): if True numpy.matrix is returned
-            new_field (bool): if True it returns a new Scalar_field_XY
-
-        Returns:
-            if New_field is True: Scalar_field_X
-            if matrix is True: numpy.array
-        """
-        amplitude = abs(self.u)
-
-        if matrix is True:
-            return amplitude
-
-        if new_field is True:
-            u_salida = Scalar_field_XY(self.x, self.y, self.wavelength)
-            u_salida.u = amplitude
-            return u_salida
-
-        else:
-            self.u = amplitude
-
-    def get_phase(self, matrix: bool = False, new_field: bool = False):
-        """Gets the phase of the field.
-
-        Parameters:
-            matrix(bool): if True numpy.matrix is returned
-            new_field(bool): if True it returns a new Scalar_field_XY
-
-        Returns:
-            if New_field is True: Scalar_field_X.
-            if Matrix is True: numpy.array.
-        """
-        phase = exp(1j * angle(self.u))
-
-        if matrix is True:
-            return phase
-
-        if new_field is True:
-            u_salida = Scalar_field_XY(self.x, self.y, self.wavelength)
-            u_salida.u = phase
-            return u_salida
-
-        else:
-            self.u = phase
-
-    def remove_phase(self, sign: bool = False, matrix: bool = False, new_field: bool = False):
-        """Removes the phase of the field. Amplitude is kept.
-
-        Parameters:
-            sign (bool): If True, sign is kept, else, it is removed
-            matrix (bool): if True numpy.matrix is returned
-            new_field (bool): if True it returns a new Scalar_field_XY
-
-        Returns:
-            if New_field is True: Scalar_field_X.
-            if Matrix is True: numpy.array.
-        """
-
-        amplitude = np.abs(self.u)
-        phase = np.angle(self.u)
-
-        if sign is False:
-            only_amplitude = amplitude
-        elif sign is True:
-            only_amplitude = np.sign(phase) * amplitude
-
-        if matrix is True:
-            return only_amplitude
-
-        if new_field is True:
-            u_salida = Scalar_field_XY(self.x, self.y, self.wavelength)
-            u_salida.u = only_amplitude
-            return u_salida
-
-        else:
-            self.u = only_amplitude
-
-    def binarize(self,
-                 kind: str = "amplitude",
-                 bin_level: floating | None = None,
-                 level0=None,
-                 level1=None,
-                 new_field: bool = False,
-                 matrix: bool = False):
-        """Changes the number of points in field, mantaining the area.
-
-        Parameters:
-            kind (str): 'amplitude' or 'phase'
-            bin_level (float): value of cut. If None, the cut is in the mean value
-            level0 (float): minimum value. If None, minimum value of field
-            level1 (float): maximum value. If None, maximum value of field
-            new_field (bool): if True returns new field
-            matrix (bool): if True it returs a matrix
-
-        Returns:
-            Scalar_field_XY: if new_field is True returns Scalar_field_XY
-
-        TODO: Check and pass to utils
-        """
-
-        amplitude = self.get_amplitude(matrix=True, new_field=False)
-        phase = self.get_phase(matrix=True, new_field=False)
-
-        if kind == 'amplitude':
-            amplitude_binarized = amplitude
-            maximum = amplitude.max()
-            minimum = amplitude.min()
-            if bin_level is None:
-                bin_level = (maximum + minimum) / 2
-            if level0 is None:
-                level0 = minimum
-            if level1 is None:
-                level1 = maximum
-
-            amplitude_binarized[amplitude <= bin_level] = level0
-            amplitude_binarized[amplitude > bin_level] = level1
-            u_binarized = amplitude_binarized * phase
-
-        if kind == 'phase':
-            phase_binarized = phase
-            maximum = phase.max()
-            minimum = phase.min()
-            if bin_level is None:
-                bin_level = (maximum + minimum) / 2
-            if level0 is None:
-                level0 = minimum
-            if level1 is None:
-                level1 = maximum
-
-            phase_binarized[phase <= bin_level] = level0
-            phase_binarized[phase > bin_level] = level1
-            u_binarized = amplitude * phase_binarized
-
-        if new_field is False and matrix is False:
-            self.u = u_binarized
-            return self.u
-
-        if new_field is False and matrix is True:
-            return u_binarized
-
-        if new_field is True:
-            cn = Scalar_field_XY(self.x, self.y, self.wavelength)
-            cn.u = u_binarized
-            return cn
-
-    def discretize(self,
-                   kind: str = 'amplitude',
-                   num_levels: int = 2,
-                   factor: floating = 1,
-                   phaseInicial: floating = 0,
-                   new_field: bool = True,
-                   matrix: bool = False):
-        """Discretize in a number of levels equal to num_levels.
-
-        Parameters:
-            kind (str): "amplitude" o "phase"
-            num_levels (int): number of levels for the discretization
-            factor (float): from the level, how area is binarized. if 1 everything is binarized,
-            phaseInicial (float): *
-            new_field (bool): if True returns new field
-            matrix (bool): if True it returs a matrix
-
-        Returns:
-            Scalar_field_XY: if new_field is True returns Scalar_field_XY
-
-        TODO: Check and pass to utils
-        """
-
-        if kind == 'amplitude':
-            heights = linspace(0, 1, num_levels)
-            posX = 256 / num_levels
-
-            amplitude = self.get_amplitude(matrix=True, new_field=False)
-            phase = self.get_phase(matrix=True, new_field=False)
-            discretized_image = amplitude
-
-            dist = factor * posX
-
-            for i in range(num_levels):
-                centro = posX / 2 + i * posX
-                abajo = amplitude * 256 > centro - dist / 2
-                arriba = amplitude * 256 <= centro + dist / 2
-                Trues = abajo * arriba
-                discretized_image[Trues] = centro / 256
-
-            u_binarized = discretized_image * phase
-
-        if kind == 'phase':
-            ang = angle(self.get_phase(matrix=True,
-                                       new_field=False)) + phaseInicial + pi
-            ang = ang % (2 * pi)
-            amplitude = self.get_amplitude(matrix=True, new_field=False)
-
-            heights = linspace(0, 2 * pi, num_levels + 1)
-
-            dist = factor * (heights[1] - heights[0])
-
-            discretized_image = exp(1j * (ang))
-
-            for i in range(num_levels + 1):
-                centro = heights[i]
-                abajo = (ang) > (centro - dist / 2)
-                arriba = (ang) <= (centro + dist / 2)
-                Trues = abajo * arriba
-                discretized_image[Trues] = exp(1j * (centro))  # - pi
-
-            Trues = (ang) > (centro + dist / 2)
-            discretized_image[Trues] = exp(1j * (heights[0]))  # - pi
-
-            phase = angle(discretized_image) / pi
-            phase[phase == 1] = -1
-            phase = phase - phase.min()
-            discretized_image = exp(1j * pi * phase)
-
-            u_binarized = amplitude * discretized_image
-
-        if new_field is False and matrix is False:
-            self.u = u_binarized
-            return
-
-        if new_field is True:
-            cn = Scalar_field_XY(self.x, self.y, self.wavelength)
-            cn.u = u_binarized
-            return cn
-
-        if matrix is True:
-            return u_binarized
-
-    def normalize(self, new_field: bool = False):
-        """Normalizes the field so that intensity.max()=1.
-
-        Parameters:
-            new_field (bool): If False the computation goes to self.u. If True a new instance is produced
-        Returns
-            u (numpy.array): normalized optical field
-        """
-        return normalize_field(self, new_field)
-
-    def get_RS_minimum_z(self, n: float = 1., quality: float = 1., verbose=True):
-        """Determines the minimum available distance for RS algorithm. If higher or lower quality parameters is required you can add as a parameter
-
-            Args:
-                n (float): refractive index of the surrounding medium.
-                quality (int, optional): quality. Defaults to 1.
-                verbose (bool, optional): prints info. Defaults to True.
-
-            Returns:
-                z_min (float): z_min for quality_factor>quality
-            """
-
-        range_x = self.x[-1] - self.x[0]
-        range_y = self.y[-1] - self.y[0]
-        num_x = len(self.x)
-        num_y = len(self.y)
-
-        dx = range_x / num_x
-        dy = range_y / num_y
-        dr_real = np.sqrt(dx**2 + dy**2)
-        rmax = np.sqrt(range_x**2 + range_y**2)
-
-        factor = (((quality * dr_real + rmax)**2 -
-                   (self.wavelength / n)**2 - rmax**2) / 2 * n /
-                  self.wavelength)**2 - rmax**2
-
-        if factor > 0:
-            z_min = np.sqrt(factor)
-            z_min = z_min / 2
-        else:
-            z_min = 0
-
-        if verbose:
-            if z_min > 1000:
-                print("z min = {:2.2f} mm".format(z_min / mm))
-            else:
-                print("z min = {:2.2f} um".format(z_min))
-
-        return z_min
-
-    def draw(self,
-             kind: str = 'intensity',
-             logarithm: floating = 0.,
-             normalize: bool = False,
-             title: str = "",
-             filename: str = '',
-             cut_value: floating | None = None,
-             has_colorbar: str = '',
-             colormap_kind: str = '',
-             reduce_matrix: str = 'standard',
-             percentage_intensity: floating | None = None,
-             **kwargs):
-        """Draws  XY field.
-
-        Parameters:
-            kind (str): type of drawing: 'amplitude', 'intensity', 'phase', ' 'field', 'real_field', 'contour'
-            logarithm (bool): If True, intensity is scaled in logarithm
-            normalize (str):  False, 'maximum', 'area', 'intensity'
-            title (str): title for the drawing
-            filename (str): if not '' stores drawing in file,
-            cut_value (float): if provided, maximum value to show
-            has_colorbar (bool): if True draws the colorbar
-            percentage_intensity (None or number): If None it takes from CONF_DRAWING['percentage_intensity'], else uses this value
-            reduce_matrix (str): 'standard'
-        """
-
-        if reduce_matrix in ([], None, ''):
-            pass
-        else:
-            self.reduce_matrix = reduce_matrix
-
-        if kind == 'intensity':
-            id_fig, IDax, IDimage = self.__draw_intensity__(
-                logarithm, normalize, title, cut_value, colormap_kind,
-                **kwargs)
-        elif kind == 'amplitude':
-            id_fig, IDax, IDimage = self.__drawAmplitude__(
-                logarithm, normalize, title, cut_value, colormap_kind,
-                **kwargs)
-        elif kind == 'phase':
-            id_fig, IDax, IDimage = self.__draw_phase__(
-                title, colormap_kind, percentage_intensity, **kwargs)
-        elif kind == 'field':
-            id_fig = self.__draw_field__(logarithm, normalize, title,
-                                         cut_value, colormap_kind,
-                                         percentage_intensity, **kwargs)
-            IDax = None
-            IDimage = None
-        elif kind == 'real_field':
-            id_fig, IDax, IDimage = self.__draw_real_field__(
-                logarithm, normalize, title, cut_value, **kwargs)
-        else:
-            print("not in kinds")
-
-        if has_colorbar in ('horizontal', 'vertical'):
-            plt.colorbar(orientation=has_colorbar, shrink=0.5)
-
-        plt.tight_layout()
-        if not filename == '':
-            plt.savefig(filename,
-                        dpi=100,
-                        bbox_inches='tight',
-                        pad_inches=0.05)
-
-        return id_fig, IDax, IDimage
-
-    def __draw_intensity__(self,
-                           logarithm: floating = 0.,
-                           normalize='maximum',
-                           title: str = "",
-                           cut_value: floating | None = None,
-                           colormap_kind: str = '',
-                           **kwargs):
-        """Draws intensity  XY field.
-
-        Parameters:
-            logarithm (bool): If True, intensity is scaled in logarithm
-            normalize (str):  False, 'maximum', 'area', 'intensity'
-            title (str): title for the drawing
-            cut_value (float): if provided, maximum value to show
-        """
-        amplitude, intensity, phase = field_parameters(self.u,
-                                                       has_amplitude_sign=True)
-        if colormap_kind in ['', None, []]:
-            colormap_kind = self.CONF_DRAWING["color_intensity"]
-        intensity = normalize_draw(intensity, logarithm, normalize, cut_value)
-        id_fig, IDax, IDimage = draw2D(intensity,
-                                       self.x,
-                                       self.y,
-                                       xlabel="$x  (\mu m)$",
-                                       ylabel="$y  (\mu m)$",
-                                       title=title,
-                                       color=colormap_kind,
-                                       reduce_matrix=self.reduce_matrix,
-                                       **kwargs)
-        plt.tight_layout()
-
-        if self.type == 'Scalar_mask_XY':
-            plt.clim(0, 1)
-
-        return id_fig, IDax, IDimage
-
-    def __drawAmplitude__(self,
-                          logarithm: floating = 0.,
-                          normalize='maximum',
-                          title='intensity',
-                          cut_value=1,
-                          colormap_kind: str = '',
-                          **kwargs):
-        """Draws amplitude  XY field.
-
-        Parameters:
-            logarithm (bool): If True, intensity is scaled in logarithm
-            normalize (str):  False, 'maximum', 'area', 'intensity'
-            title (str): title for the drawing
-            cut_value (float): if provided, maximum value to show
-        """
-        amplitude, intensity, phase = field_parameters(self.u,
-                                                       has_amplitude_sign=True)
-        amplitude = normalize_draw(amplitude, logarithm, normalize, cut_value)
-        max_amplitude = np.abs(amplitude).max()
-        if colormap_kind in ['', None, []]:
-            colormap_kind = self.CONF_DRAWING["color_amplitude"]
-        id_fig, IDax, IDimage = draw2D(amplitude,
-                                       self.x,
-                                       self.y,
-                                       xlabel="$x  (\mu m)$",
-                                       ylabel="$y  (\mu m)$",
-                                       title=title,
-                                       color=colormap_kind,
-                                       reduce_matrix=self.reduce_matrix,
-                                       **kwargs)
-        plt.clim(-max_amplitude, max_amplitude)
-
-        return id_fig, IDax, IDimage
-
-    def __draw_phase__(self,
-                       title=r'phase/pi',
-                       colormap_kind: str = '',
-                       percentage_intensity: floating | None = None,
-                       **kwargs):
-        """Draws phase of  XY field
-
-        Parameters:
-            title (str): title for the drawing
-        """
-        amplitude, intensity, phase = field_parameters(self.u,
-                                                       has_amplitude_sign=True)
-        phase[phase == 1] = -1
-        phase = phase / degrees
-
-        if percentage_intensity is None:
-            percentage_intensity = percentage_intensity_config
-
-        phase[intensity < percentage_intensity * (intensity.max())] = 0
-
-        if colormap_kind in ['', None, []]:
-            colormap_kind = self.CONF_DRAWING["color_phase"]
-
-        id_fig, IDax, IDimage = draw2D(phase,
-                                       self.x,
-                                       self.y,
-                                       xlabel="$x  (\mu m)$",
-                                       ylabel="$y  (\mu m)$",
-                                       title=title,
-                                       color=colormap_kind,
-                                       reduce_matrix=self.reduce_matrix,
-                                       **kwargs)  # seismic gist_heat
-        plt.clim(vmin=-180, vmax=180)
-
-        return id_fig, IDax, IDimage
-
-    def __draw_field__(self,
-                       logarithm: floating = 0.,
-                       normalize='maximum',
-                       title: str = "",
-                       cut_value: floating | None = None,
-                       colormap_kind: str = '',
-                       percentage_intensity: floating | None = None,
-                       **kwargs):
-        """Draws field  XY field.
-
-        Parameters:
-            logarithm(bool): If True, intensity is scaled in logarithm
-            normalize(str):  False, 'maximum', 'area', 'intensity'
-            title(str): title for the drawing
-            cut_value(float): if provided, maximum value to show
-        """
-
-        amplitude, intensity, phase = field_parameters(self.u,
-                                                       has_amplitude_sign=True)
-
-        intensity = reduce_matrix_size(self.reduce_matrix, self.x, self.y,
-                                       intensity)
-
-        phase = reduce_matrix_size(self.reduce_matrix, self.x, self.y, phase)
-
-        if percentage_intensity is None:
-            percentage_intensity = percentage_intensity_config
-
-        phase[intensity < percentage_intensity * (intensity.max())] = 0
-
-        xsize, ysize = rcParams['figure.figsize']
-
-        #plt.figure(figsize=(2 * xsize, 2 * ysize))
-        plt.figure()
-        plt.suptitle(title)
-        extension = [self.x[0], self.x[-1], self.y[0], self.y[-1]]
-
-        intensity = normalize_draw(intensity, logarithm, normalize, cut_value)
-
-        plt.subplot(1, 2, 1)
-
-        h1 = plt.imshow(intensity,
-                        interpolation='bilinear',
-                        aspect='auto',
-                        origin='lower',
-                        extent=extension)
-        plt.xlabel("$x  (\mu m)$")
-        plt.ylabel("$y  (\mu m)$")
-        plt.colorbar(orientation='horizontal', shrink=0.66, pad=0.1)
-
-        plt.axis('scaled')
-        plt.axis(extension)
-        plt.title("$intensity$")
-        h1.set_cmap(self.CONF_DRAWING["color_intensity"])
-        if self.type == 'Scalar_mask_XY':
-            plt.clim(0, 1)
-
-        plt.subplot(1, 2, 2)
-        phase = phase / degrees
-
-        # elimino la fase en la visualicion cuando no hay campo
-        h2 = plt.imshow(phase,
-                        interpolation='bilinear',
-                        aspect='auto',
-                        origin='lower',
-                        extent=extension)
-        plt.xlabel("$x  (\mu m)$")
-        plt.ylabel("$y  (\mu m)$")
-        plt.colorbar(orientation='horizontal', shrink=0.66, pad=0.1)
-
-        plt.axis('scaled')
-        plt.axis(extension)
-        plt.title("$phase$")
-        plt.clim(-180, 180)
-        h2.set_cmap(self.CONF_DRAWING["color_phase"])  #
-        plt.subplots_adjust(0.01, 0.01, 0.99, 0.95, 0.35, 0.35)
-        return (h1, h2)
-
-    def __draw_real_field__(self,
-                            logarithm: floating = 0.,
-                            normalize='maximum',
-                            cut_value: floating | None = 1,
-                            title: str = "",
-                            colormap_kind: str = '',
-                            percentage_intensity: floating | None = None,
-                            **kwargs):
-        """Draws real field  XY field.
-
-        Parameters:
-            logarithm(bool): If True, intensity is scaled in logarithm
-            normalize(str):  False, 'maximum', 'area', 'intensity'
-            title(str): title for the drawing
-            cut_value(float): if provided, maximum value to show
-        """
-        if percentage_intensity is None:
-            percentage_intensity = percentage_intensity_config
-
-        rf = np.real(self.u)
-        intensity = np.abs(self.u)**2
-        rf[intensity < percentage_intensity * (intensity.max())] = 0
-
-        if colormap_kind in ['', None, []]:
-            colormap_kind = self.CONF_DRAWING["color_real"]
-
-        id_fig, IDax, IDimage = draw2D(rf,
-                                       self.x,
-                                       self.y,
-                                       xlabel="$x  (\mu m)$",
-                                       ylabel="$y  (\mu m)$",
-                                       title=title,
-                                       color=colormap_kind,
-                                       reduce_matrix=self.reduce_matrix,
-                                       **kwargs)
-
-        return id_fig, IDax, IDimage
-
-    def video(self,
-              kind: str,
-              zs: NDArrayFloat,
-              logarithm: floating = 0.,
-              normalize: bool = False,
-              time_video=10 * seconds,
-              frames_reduction=1,
-              filename='video.avi',
-              dpi=100):
-        """Makes a video TODO
-
-        Parameters:
-            kind(str): 'intensity', 'phase', 'amplitude'
-        """
-
-        fig = plt.figure()
-        ax = fig.add_subplot(111, autoscale_on=False)
-        ax.grid()
-        plt.xlim(self.x[0], self.x[-1])
-        plt.ylim(self.y[0], self.y[-1])
-
-        def animate(i):
-            t2 = self.RS(z=zs[i], new_field=True)
-
-            image = reduce_matrix_size(self.reduce_matrix, self.x, self.y,
-                                       t2.u)
-
-            I_drawing = prepare_drawing(image, kind, logarithm, normalize)
-            ax.imshow(I_drawing)
-            ax.set_title("$z = {:2.0f} \mu m$".format(zs[i]))
-            return i
-
-        ani = animation.FuncAnimation(fig,
-                                      animate,
-                                      list(range(0, len(zs),
-                                                 frames_reduction)),
-                                      interval=25,
-                                      blit=False)
-
-        fps = int(len(zs) / (time_video * frames_reduction))
-
-        ani.save(filename, fps=fps, dpi=dpi)
-
-
-def kernelRS(X: NDArrayFloat, Y: NDArrayFloat, wavelength: floating, z: floating,
-             n: float = 1., kind: str = 'z'):
-    """Kernel for RS propagation. 
-
-    Parameters:
-        X(numpy.array): positions x
-        Y(numpy.array): positions y
-        wavelength(float): wavelength of incident fields
-        z(float): distance for propagation
-        n(float): refractive index of background
-        kind(str): 'z', 'x', '0': for simplifying vector propagation
-
-    Returns:
-        complex np.array: kernel
-    """
-    k = 2 * pi * n / wavelength
-    R = sqrt(X**2 + Y**2 + z**2)
-    if kind == 'z':
-        return 1 / (2 * pi) * exp(1.j * k * R) * z / R**2 * (1 / R - 1.j * k)
-    elif kind == 'x':
-        return 1 / (2 * pi) * exp(1.j * k * R) * X / R**2 * (1 / R - 1.j * k)
-    elif kind == 'y':
-        return 1 / (2 * pi) * exp(1.j * k * R) * Y / R**2 * (1 / R - 1.j * k)
-    elif kind == '0':
-        return 1 / (2 * pi) * exp(1.j * k * R) / R * (1 / R - 1.j * k)
-
-
-def kernelRSinverse(X: NDArrayFloat, Y: NDArrayFloat, wavelength: floating, z: floating,
-                    n: floating = 1., kind: str = 'z'):
-    """Kernel for inverse RS propagation
-
-    Parameters:
-        X(numpy.array): positions x
-        Y(numpy.array): positions y
-        wavelength(float): wavelength of incident fields
-        z(float): distance for propagation
-        n(float): refractive index of background
-        kind(str): 'z', 'x', '0': for simplifying vector propagation
-
-    Returns:
-        complex np.array: kernel
-    """
-    k = 2 * pi * n / wavelength
-    R = sqrt(X**2 + Y**2 + z**2)
-    if kind == 'z':
-        return 1 / (2 * pi) * exp(-1.j * k * R) * z / R**2 * (1 / R + 1.j * k)
-    elif kind == 'x':
-        return 1 / (2 * pi) * exp(-1.j * k * R) * X / R**2 * (1 / R + 1.j * k)
-    elif kind == 'y':
-        return 1 / (2 * pi) * exp(-1.j * k * R) * Y / R**2 * (1 / R + 1.j * k)
-    elif kind == '0':
-        return 1 / (2 * pi) * exp(-1.j * k * R) / R * (1 / R + 1.j * k)
-
-
-def kernelFresnel(X: NDArrayFloat, Y: NDArrayFloat, wavelength: floating, z: floating,
-                  n: floating = 1.):
-    """
-    Kernel for Fresnel propagation.
-
-    Parameters:
-        X(numpy.array): positions x
-        Y(numpy.array): positions y
-        wavelength(float): wavelength of incident fields
-        z(float): distance for propagation
-        n(float): refractive index of background
-
-    Returns:
-        complex np.array: kernel
-    """
-    k = 2 * pi * n / wavelength
-    return exp(1.j * k * (z + (X**2 + Y**2) /
-                          (2 * z))) / (1.j * wavelength * z)
-
-
-def PWD_kernel(u: NDArrayComplex, n: floating, k0: floating, k_perp2: NDArrayComplex,
-               dz: floating):
-    """
-    Step for scalar(TE) Plane wave decomposition(PWD) algorithm.
-
-    Parameters:
-        u(np.array): field
-        n(np.array): refractive index
-        k0(float): wavenumber
-        k_perp(np.array): transversal k
-        dz(float): increment in distances
-
-    Returns:
-        (numpy.array): Field at at distance dz from the incident field
-
-    References:
-        1. Schmidt, S. et al. Wave - optical modeling beyond the thin - element - approximation. Opt. Express 24, 30188 (2016).
-
-    """
-    absorption = 0.00
-
-    Ek = fftshift(fft2(u))
-    # H = np.exp(1j * dz * csqrt(n**2 * k0**2 - k_perp2.transpose()) - absorption)
-    H = np.exp(1j * dz * csqrt(n**2 * k0**2 - k_perp2) - absorption)
-
-    result = (ifft2(fftshift(H * Ek)))
-    return result
-
-
-def WPM_schmidt_kernel(u: NDArrayComplex, n: floating, k0: floating, k_perp2: NDArrayComplex,
-                       dz: floating):
-    """
-    Kernel for fast propagation of WPM method
-
-    Parameters:
-        u (np.array): fields
-        n (np.array): refractive index
-        k0 (float): wavenumber
-        k_perp2 (np.array): transversal k**2
-        dz (float): increment in distances
-
-    References:
-
-        1. M. W. Fertig and K.-H. Brenner, “Vector wave propagation method,” J. Opt. Soc. Am. A, vol. 27, no. 4, p. 709, 2010.
-
-        2. S. Schmidt et al., “Wave-optical modeling beyond the thin-element-approximation,” Opt. Express, vol. 24, no. 26, p. 30188, 2016.
-    """
-    refractive_indexes = np.unique(n)
-
-    u_final = np.zeros_like(u, dtype=complex)
-    for m, n_m in enumerate(refractive_indexes):
-        # print (m, n_m)
-        u_temp = PWD_kernel(u, n_m, k0, k_perp2, dz)
-        Imz = (n == n_m)
-        u_final = u_final + Imz * u_temp
-
-    return u_final
-
-
-def get_RS_minimum_z(range_x: floating,
-                     range_y: floating,
-                     num_x: int,
-                     num_y: int,
-                     wavelength: floating,
-                     n: float = 1.,
-                     quality: floating = 1,
-                     verbose: bool = True):
-    """_summary_
-
-    Args:
-        range_x (float): range_x
-        range_y (float): range_y
-        num_x (int): num_x
-        num_y (int): num_y
-        z (float): z
-        wavelength (float): wavelength
-        n (float): refractive index
-        quality (int, optional): quality. Defaults to 1.
-        verbose (bool, optional): prints info. Defaults to True.
-
-    Returns:
-        z_min (float): z_min for quality_factor>quality
-    """
-
-    dx = range_x / num_x
-    dy = range_y / num_y
-    dr_real = np.sqrt(dx**2 + dy**2)
-    rmax = np.sqrt(range_x**2 + range_y**2)
-
-    factor = (
-        ((quality * dr_real + rmax)**2 -
-         (wavelength / n)**2 - rmax**2) / 2 * n / wavelength)**2 - rmax**2
-
-    if factor > 0:
-        zmin = np.sqrt(factor)
-        zmin = zmin / 2
-    else:
-        zmin = 0
-
-    if verbose:
-        print("z min = {:2.2f}".format(zmin))
-
-    return zmin
-
-
-def quality_factor(range_x: floating, range_y: floating, num_x: int, num_y: int,
-                   z: floating, wavelength: floating, n: float = 1., verbose: bool = False):
-    """Determine the quality factor for RS algorithm
-
-    Args:
-        range_x (float): range_x
-        range_y (float): range_y
-        num_x (int): num_x
-        num_y (int): num_y
-        z (float): z
-        wavelength (float): wavelength
-        n (float): refractive index
-        verbose (bool, optional): prints info. Defaults to True.
-
-
-    Returns:
-        _type_: _description_
-    """
-
-    dx = range_x / num_x
-    dy = range_y / num_y
-    dr_real = np.sqrt(dx**2 + dy**2)
-    rmax = np.sqrt(range_x**2 + range_y**2)
-
-    dr_ideal = np.sqrt((wavelength / n)**2 + rmax**2 + 2 *
-                       (wavelength / n) * np.sqrt(rmax**2 + z**2)) - rmax
-    quality = dr_ideal / dr_real
-    quality = quality * 2
-
-    if verbose:
-        print("Quality factor = {:2.2f}".format(quality))
-
-    return quality
+# !/usr/bin/env python3
+# -*- coding: utf-8 -*-
+"""
+This module generates Scalar_field_XY class.
+
+It can be considered an extension of Scalar_field_X for visualizing XY fields
+
+For the case of Rayleigh sommefeld it is not necessary to compute all z positions but the final.
+
+Nevertheless, for BPM method, intermediate computations are required. In this class, intermediate results are stored.
+
+It is required also for generating masks and fields.
+
+
+The main atributes are:
+    * self.x - x positions of the field
+    * self.y - y positions of the field
+    * self.wavelength - wavdelength of the incident field. The field is monochromatic
+    * self.u (numpy.array): equal size to x * y. complex field
+    * self.X (numpy.array): equal size to x * y. complex field
+    * self.Y (numpy.array): equal size to x * y. complex field
+    * self.quality (float): quality of RS algorithm
+    * self.info (str): description of data
+    * self.type (str): Class of the field
+    * self.date (str): date of execution
+
+The magnitude is related to microns: `micron = 1.`
+
+*Class for XY scalar fields*
+
+*Definition of a scalar field*
+    * instatiation, duplicate
+    * save, load data
+    * cut_resample, binarize, discretize
+    * get_phase, get_amplitude, remove_amplitude, remove_phase, amplitude2phase, phase2amplitude
+
+*Propagation*
+    * fft, ifft, RS, RS_simple, RS_amplificacion
+
+*Drawing functions*
+    * draw, draw_profile,
+    * video, progresion
+
+*Parameters*
+    * profile
+
+*Functions outside the class*
+    * draw_several_fields
+    * draw2D
+    * several_propagations
+    * kernelRS, kernelRSinverse, kernelFresnel, WPM_schmidt_kernel
+"""
+
+import copy
+import datetime
+import time
+
+from .utils_typing import npt, Any, NDArray, floating, NDArrayFloat, NDArrayComplex
+
+
+import matplotlib.animation as animation
+import scipy.ndimage
+from matplotlib import rcParams
+from numpy import (angle, array, concatenate, cos, exp, flipud, linspace,
+                   meshgrid, pi, real, shape, sin, sqrt, zeros)
+from numpy.lib.scimath import sqrt as csqrt
+from scipy.fftpack import fft2, fftshift, ifft2
+from scipy.interpolate import RectBivariateSpline
+
+from . import np, plt
+from . import degrees, mm, seconds, um
+
+from .config import CONF_DRAWING
+from .utils_common import get_date, load_data_common, save_data_common
+from .utils_drawing import (draw2D, normalize_draw, prepare_drawing,
+                            reduce_matrix_size)
+from .utils_math import (get_edges, get_k, nearest, nearest2,
+                         reduce_to_1, rotate_image, Bluestein_dft_xy)
+from .utils_optics import beam_width_2D, field_parameters, normalize_field
+from .scalar_fields_X import Scalar_field_X
+from .scalar_fields_XZ import Scalar_field_XZ
+from .scalar_fields_Z import Scalar_field_Z
+
+try:
+    import screeninfo
+except:
+    print("screeninfo not imported.")
+
+try:
+    import cv2
+except:
+    print("cv2 not imported. Function send_image_screen cannot be used")
+
+percentage_intensity_config = CONF_DRAWING['percentage_intensity']
+
+
+class Scalar_field_XY(object):
+    """Class for working with XY scalar fields.
+
+    Parameters:
+        x (numpy.array): linear array with equidistant positions. The number of data is preferibly :math:`2^n` .
+        y (numpy.array): linear array wit equidistant positions for y values
+        wavelength (float): wavelength of the incident field
+        info (str): String with info about the simulation
+
+    Attributes:
+        self.x (numpy.array): linear array with equidistant positions. The number of data is preferibly :math:`2^n` .
+        self.y (numpy.array): linear array wit equidistant positions for y values
+        self.wavelength (float): wavelength of the incident field.
+        self.u (numpy.array): (x,z) complex field
+        self.info (str): String with info about the simulation
+    """
+
+# flake8: noqa
+
+    def __init__(self, x: NDArray | None = None, y: NDArray | None = None,
+                 wavelength: float | None = None,  info: str = ""):
+        self.x = x
+        self.y = y
+        self.wavelength = wavelength  # la longitud de onda
+        if x is not None and y is not None:
+            self.X, self.Y = meshgrid(x, y)
+            self.u = zeros(shape(self.X), dtype=complex)
+        else:
+            self.X = None
+            self.Y = None
+            self.u = None
+        self.info = info
+        self.reduce_matrix = 'standard'  # 'None, 'standard', (5,5)
+        self.type = 'Scalar_field_XY'
+        self.date = get_date()
+        self.quality = 0
+        self.CONF_DRAWING = CONF_DRAWING
+
+    def __str__(self):
+        """Represents main data of the atributes"""
+
+        Imin = (np.abs(self.u)**2).min()
+        Imax = (np.abs(self.u)**2).max()
+        phase_min = (np.angle(self.u)).min() / degrees
+        phase_max = (np.angle(self.u)).max() / degrees
+        print("{}\n - x:  {},   y:  {},   u:  {}".format(
+            self.type, self.x.shape, self.y.shape, self.u.shape))
+        print(
+            " - xmin:       {:2.2f} um,  xmax:      {:2.2f} um,  Dx:   {:2.2f} um"
+            .format(self.x[0], self.x[-1], self.x[1] - self.x[0]))
+        print(
+            " - ymin:       {:2.2f} um,  ymax:      {:2.2f} um,  Dy:   {:2.2f} um"
+            .format(self.y[0], self.y[-1], self.y[1] - self.y[0]))
+        print(" - Imin:       {:2.2f},     Imax:      {:2.2f}".format(
+            Imin, Imax))
+        print(" - phase_min:  {:2.2f} deg, phase_max: {:2.2f} deg".format(
+            phase_min, phase_max))
+
+        print(" - wavelength: {:2.2f} um".format(self.wavelength))
+        print(" - date:       {}".format(self.date))
+        if self.info != "":
+            print(" - info:       {}".format(self.info))
+        return ("")
+
+    def __add__(self, other):
+        """Adds two Scalar_field_x. For example two light sources or two masks
+
+        Parameters:
+            other (Scalar_field_X): 2 field to add
+
+        Returns:
+            Scalar_field_X: `u3 = u1 + u2`
+        """
+        u3 = Scalar_field_XY(self.x, self.y, self.wavelength)
+        u3.u = self.u + other.u
+        return u3
+
+    def __sub__(self, other):
+        """Substract two Scalar_field_XY. For example two light sources or two masks
+
+        Parameters:
+            other (Scalar_field_X): field to substract
+
+        Returns:
+            Scalar_field_X: `u3 = u1 - u2`
+
+        TODO:  It can be improved for masks (not having less than 1)
+        """
+        u3 = Scalar_field_XY(self.x, self.y, self.wavelength)
+        u3.u = self.u - other.u
+        return u3
+
+    def __mul__(self, other):
+        """Multiply two fields. For example  :math:`u_1(x)= u_0(x)*t(x)`
+
+        Parameters:
+            other (Scalar_field_X): field to multiply
+
+        Returns:
+            Scalar_field_X: :math:`u_1(x)= u_0(x)*t(x)`
+        """
+        new_field = Scalar_field_XY(self.x, self.y, self.wavelength)
+        new_field.u = self.u * other.u
+
+        return new_field
+
+    def __rotate__(self, angle: float,
+                   position: list(float, float) | None = None):
+        """Rotation of X,Y with respect to position
+
+        Parameters:ing
+            angle (float): angle to rotate, in radians
+            position (float, float): position of center of rotation
+        """
+
+        if position is None:
+            x0 = (self.x[-1] + self.x[0]) / 2
+            y0 = (self.y[-1] + self.y[0]) / 2
+        else:
+            x0, y0 = position
+
+        Xrot = (self.X - x0) * cos(angle) + (self.Y - y0) * sin(angle)
+        Yrot = -(self.X - x0) * sin(angle) + (self.Y - y0) * cos(angle)
+        return Xrot, Yrot
+
+    def conjugate(self, new_field=True):
+        """Conjugates the field
+        """
+
+        if new_field is True:
+            u_new = self.duplicate()
+            u_new.u = np.conj(self.u)
+            return u_new
+        else:
+            self.u = np.conj(self.u)
+
+    def duplicate(self, clear: bool = False):
+        """Duplicates the instance"""
+        # new_field = Scalar_field_XY(self.x, self.y, self.wavelength)
+        # new_field.u = self.u
+        # tipo = type(self)
+        # new_field = tipo(self)
+        new_field = copy.deepcopy(self)
+        if clear is True:
+            new_field.clear_field()
+        return new_field
+
+    def reduce_to_1(self):
+        """All the values greater than 1 pass to 1. This is used for Scalar_masks when we add two masks.
+        """
+
+        self = reduce_to_1(self)
+
+    def add(self, other: Scalar_field_XY, kind: str = 'standard'):
+        """adds two Scalar_field_xy. For example two light sources or two masks
+
+        Parameters:
+            other (Scalar_field_X): 2 field to add
+            kind (str): instruction how to add the fields: - 'maximum1': mainly for masks. If t3=t1+t2>1 then t3= 1. - 'standard': add fields u3=u1+u2 and does nothing.
+
+        Returns:
+            Scalar_field_X: `u3 = u1 + u2`
+        """
+        if kind == 'standard':
+            u3 = Scalar_field_XY(self.x, self.y, self.wavelength)
+            u3.u = self.u + other.u
+        elif kind == 'maximum1':
+            u3 = Scalar_field_XY(self.x, self.y, self.wavelength)
+            t1 = np.abs(self.u)
+            t2 = np.abs(other.u)
+            f1 = angle(self.u)
+            f2 = angle(other.u)
+            t3 = t1 + t2
+            t3[t3 > 0] = 1.
+            u3.u = t3 * exp(1j * (f1 + f2))
+
+        return u3
+
+    def rotate(self, angle: float, position: list(float, float) | None = None,
+               new_field: bool = False):
+        """Rotation of X,Y with respect to position. If position is not given, rotation is with respect to the center of the image
+
+        Parameters:
+            angle (float): angle to rotate, in radians
+            position (float, float): position of center of rotation
+        """
+
+        if position is None:
+            x0 = (self.x[-1] + self.x[0]) / 2
+            y0 = (self.y[-1] + self.y[0]) / 2
+        else:
+            x0, y0 = position
+
+        center_rotation = y0, x0
+
+        u_real_rotate = rotate_image(self.x, self.y, np.real(self.u),
+                                     -angle * 180 / pi, center_rotation)
+        u_imag_rotate = rotate_image(self.x, self.y, np.imag(self.u),
+                                     -angle * 180 / pi, center_rotation)
+        u_rotate = u_real_rotate + 1j * u_imag_rotate
+
+        if new_field is True:
+            u_new = Scalar_field_XY(self.x, self.y, self.wavelength)
+            u_new.u = u_rotate
+            return u_new
+        else:
+            self.u = u_rotate
+
+    def apodization(self, power: power = 10):
+        """Multiply field by an apodizer. The apodizer is a super_gauss function.
+
+        Args:
+            power (int, optional): size of apodization. Defaults to 10.
+
+
+        """
+        width_x = (self.x[-1] - self.x[0]) / 2
+        width_y = (self.y[-1] - self.y[0]) / 2
+
+        center_x = (self.x[-1] + self.x[0]) / 2
+        center_y = (self.y[-1] + self.y[0]) / 2
+
+        t = np.exp(-((self.X - center_x) / width_x)**power -
+                   ((self.Y - center_y) / width_y)**power)
+        self.u = t
+
+    def clear_field(self):
+        """Removes the field: self.u=0.
+        """
+        self.u = np.zeros_like(self.u, dtype=complex)
+
+    def save_data(self, filename: str, add_name: str = "", 
+                  description: str= "", verbose: bool = False):
+        """Common save data function to be used in all the modules.
+        The methods included are: npz, matlab
+
+
+        Parameters:
+            filename (str): filename
+            add_name= (str): sufix to the name, if 'date' includes a date
+            description (str): text to be stored in the dictionary to save.
+            verbose (bool): If verbose prints filename.
+
+        Returns:
+            (str): filename. If False, file could not be saved.
+        """
+        try:
+            final_filename = save_data_common(self, filename, add_name,
+                                              description, verbose)
+            return final_filename
+        except:
+            return False
+
+    def load_data(self, filename: str, verbose: bool = False):
+        """Load data from a file to a Scalar_field_X.
+            The methods included are: npz, matlab
+
+        Parameters:
+            filename (str): filename
+            verbose (bool): shows data process by screen
+        """
+        dict0 = load_data_common(self, filename)
+
+        if verbose is True:
+            print(dict0.keys())
+
+    def save_mask(self,
+                  filename="",
+                  kind='amplitude',
+                  binarize=False,
+                  cmap='gray',
+                  info=""):
+        """Create a mask in a file, for example, ablation or litography engraver
+
+        Parameters:
+            filename (str): file name
+            kind (str): save amplitude, phase or intensity. If intensity it is normalized to (0,1)
+            binarize (bool): If True convert the mask in (0,1) levels
+            cmap (str): colormap. (gray)
+            info (str): info of the mask
+
+        Returns:
+            float: area (in um**2)
+        """
+
+        # filename for txt
+        name = filename.split(".")
+        nombreTxt = name[0] + ".txt"
+
+        # image
+        plt.figure()
+        filter = np.abs(self.u) > 0
+
+        if kind == 'amplitude':
+            mask = np.abs(self.u)
+
+        elif kind == 'phase':
+            mask = np.angle(self.u)
+            mask = (mask - mask.min()) / (mask.max() - mask.min())
+            mask = mask * filter
+
+        elif kind == 'intensity':
+            mask = np.abs(self.u)**2
+            cmap = 'hot'
+
+        if binarize is True:
+            mask_min = mask.min()
+            mask_max = mask.max()
+            mask_mean = (mask_max + mask_min) / 2
+
+            mask2 = np.zeros_like(mask)
+            mask2[mask < mask_mean] = 0
+            mask2[mask >= mask_mean] = 1
+
+            mask = mask2
+
+        plt.imsave(filename, mask, cmap=cmap, dpi=100, origin='lower')
+        plt.close()
+
+        # important data
+        ofile = open(nombreTxt, "w")
+        ofile.write("filename %s\n" % filename)
+        ofile.write("date: {}\n".format(datetime.date.today()))
+        if info is not None:
+            ofile.write("\ninfo:\n")
+            ofile.write(info)
+        ofile.write("\n\n")
+        ofile.write("mask length: %i x %i\n" % (len(self.x), len(self.y)))
+        ofile.write("x0 = %f *um, x1 = %f *um, Deltax = %f *um\n" %
+                    (self.x.min(), self.x[-1], self.x[1] - self.x[0]))
+        ofile.write("y0 = %f *um, y1 = %f *um, Deltay = %f *um\n" %
+                    (self.y.min(), self.y[-1], self.y[1] - self.y[0]))
+
+        ofile.write("\wavelength = %f *um" % self.wavelength)
+        ofile.close()
+
+        return mask
+
+    def cut_resample(self,
+                     x_limits: list[float, float] = '',
+                     y_limits: list[float, float] = '',
+                     num_points: int = [],
+                     new_field: bool = False,
+                     interp_kind: list[int, int] = (3, 1)):
+        """it cut the field to the range (x0,x1). If one of this x0,x1 positions is out of the self.x range it do nothing. It is also valid for resampling the field, just write x0,x1 as the limits of self.x
+
+        Parameters:
+            x_limits (float,float): (x0,x1) starting and final points to cut. if '' - takes the current limit x[0] and x[-1]
+            y_limits (float,float): (y0,y1) - starting and final points to cut. if '' - takes the current limit y[0] and y[-1]
+            num_points (int): it resamples x, y and u. [],'',,None -> it leave the points as it is
+            new_field (bool): it returns a new Scalar_field_XY
+            interp_kind: numbers between 1 and 5
+        """
+        if x_limits == '':
+            # used only for resampling
+            x0 = self.x[0]
+            x1 = self.x[-1]
+        else:
+            x0, x1 = x_limits
+
+        if y_limits == '':
+            # used only for resampling
+            y0 = self.y[0]
+            y1 = self.y[-1]
+        else:
+            y0, y1 = y_limits
+
+        if x0 < self.x[0]:
+            x0 = self.x[0]
+        if x1 > self.x[-1]:
+            x1 = self.x[-1]
+
+        if y0 < self.y[0]:
+            y0 = self.y[0]
+        if y1 > self.y[-1]:
+            y1 = self.y[-1]
+
+        i_x0, _, _ = nearest(self.x, x0)
+        i_x1, _, _ = nearest(self.x, x1)
+        # new_num_points = i_x1 - i_x0
+        i_y0, _, _ = nearest(self.y, y0)
+        i_y1, _, _ = nearest(self.y, y1)
+
+        kxu, kxn = interp_kind
+
+        if num_points not in ([], '', 0, None):
+            num_points_x, num_points_y = num_points
+            x_new = np.linspace(x0, x1, num_points_x)
+            y_new = np.linspace(y0, y1, num_points_y)
+            X_new, Y_new = np.meshgrid(x_new, y_new)
+
+            f_interp_abs = RectBivariateSpline(self.y,
+                                               self.x,
+                                               np.abs(self.u),
+                                               kx=kxu,
+                                               ky=kxu,
+                                               s=0)
+            f_interp_phase = RectBivariateSpline(self.y,
+                                                 self.x,
+                                                 np.angle(self.u),
+                                                 kx=kxu,
+                                                 ky=kxu,
+                                                 s=0)
+            u_new_abs = f_interp_abs(y_new, x_new)
+            u_new_phase = f_interp_phase(y_new, x_new)
+            u_new = u_new_abs * np.exp(1j * u_new_phase)
+
+        else:
+            i_s = slice(i_x0, i_x1)
+            j_s = slice(i_y0, i_y1)
+            x_new = self.x[i_s]
+            y_new = self.y[j_s]
+            X_new, Y_new = np.meshgrid(x_new, y_new)
+            u_new = self.u[i_s, j_s]
+
+        if new_field is False:
+            self.x = x_new
+            self.y = y_new
+            self.u = u_new
+            self.X = X_new
+            self.Y = Y_new
+        elif new_field is True:
+            field = Scalar_field_XY(x=x_new,
+                                    y=y_new,
+                                    wavelength=self.wavelength)
+            field.u = u_new
+            return field
+
+    def incident_field(self, u0):
+        """Incident field for the experiment. It takes a Scalar_source_X field.
+
+        Parameters:
+            u0 (Scalar_source_X): field produced by Scalar_source_X (or a X field)
+        """
+        self.u = u0.u
+
+    def pupil(self, r0: list[float, float] | None = None,
+              radius: float | None = None,
+              angle: float = 0 * degrees):
+        """place a pupil in the field. If r0 or radius are None, they are computed using the x,y parameters.
+
+        Parameters:
+            r0 (float, float): center of circle/ellipse
+            radius (float, float) or (float): radius of circle/ellipse
+            angle (float): angle of rotation in radians
+
+        Example:
+
+            pupil(r0=(0 * um, 0 * um), radius=(250 * \
+                   um, 125 * um), angle=0 * degrees)
+        """
+
+        if r0 is None:
+            x0 = (self.x[-1] + self.x[0]) / 2
+            y0 = (self.y[-1] + self.y[0]) / 2
+            r0 = (x0, y0)
+
+        if radius is None:
+            radiusx = (self.x[-1] - self.x[0]) / 2
+            radiusy = (self.y[-1] - self.y[0]) / 2
+            radius = (radiusx, radiusy)
+
+        x0, y0 = r0
+
+        if isinstance(radius, (float, int, complex)):
+            radiusx, radiusy = (radius, radius)
+        else:
+            radiusx, radiusy = radius
+
+        # Rotacion del circula/elipse
+        Xrot, Yrot = self.__rotate__(angle, (x0, y0))
+
+        # Definicion de la transmitancia
+        pupil0 = zeros(shape(self.X))
+        ipasa = (Xrot)**2 / (radiusx + 1e-15)**2 + \
+            (Yrot)**2 / (radiusy**2 + 1e-15) < 1
+        pupil0[ipasa] = 1
+        self.u = self.u * pupil0
+
+    """
+    def fft_proposal(self,
+                     z=0,
+                     shift=True,
+                     remove0=True,
+                     matrix: bool = False,
+                     new_field: bool = False,
+                     cut_square=True):
+        Fast Fourier Transform (FFT) of the field.
+        Parameters:
+            z (float): distance to the observation plane or focal of lens
+                       if z==0, no x,y scaled is produced
+            shift (bool): if True, fftshift is performed
+            remove0 (bool): if True, central point is removed
+            matrix (bool):  if True only matrix is returned. if False, returns Scalar_field_X
+            new_field (bool): if True returns Scalar_field_X, else it puts in self
+            cut_square (bool): when the mask is not squared, the fft is computed using the squared XY version of the mask, removing the laterals.
+
+        Returns:
+            (np.array or Scalar_field_X or None): FFT of the input field
+        
+        k = 2 * np.pi / self.wavelength
+        num_x = self.x.size
+        num_y = self.y.size
+        #print(num_x, num_y, np.bitwise_and(num_x != num_y, cut_square == True))
+        u_field = self.u
+        range_x = self.x[1] - self.x[0]
+        range_y = self.y[1] - self.y[0]
+        # if np.bitwise_and(num_x != num_y, cut_square == True):
+        #     num_final = min(num_x, num_y)
+        #     print(num_final)
+        #     u_field = fftshift(u_field)
+        #     u_field = u_field[0:num_final, 0:num_final]
+
+        ttf1 = np.fft.fft2(u_field)
+        # print(ttf1.shape)
+
+        delta_x = self.x[1] - self.x[0]
+        freq_nyquist_x = 1 / (2 * delta_x)
+        kx = np.linspace(-freq_nyquist_x, freq_nyquist_x,
+                         num_x) * self.wavelength
+
+        delta_y = self.y[1] - self.y[0]
+        freq_nyquist_y = 1 / (2 * delta_y)
+        ky = np.linspace(-freq_nyquist_y, freq_nyquist_y,
+                         num_y) * self.wavelength
+
+        if remove0 is True:
+            ttf1[0, 0] = 0
+
+        if shift is True:
+            ttf1 = np.fft.fftshift(ttf1)
+
+        if matrix is True:
+            return ttf1
+
+        if z is None:
+            x_new = kx  # exit in angles (radians)
+            y_new = ky  # exit in angles (radians)
+        elif z == 0:
+            x_new = self.y * num_x / num_y
+            y_new = self.x
+        else:
+            x_new = kx * z  # exit distances at a observation plane z
+            y_new = ky * z  # exit distances at a observation plane z
+
+        if new_field is True:
+            field_output = Scalar_field_XY(x_new, y_new, self.wavelength)
+            field_output.u = ttf1
+            return field_output
+        else:
+            self.u = ttf1
+            self.x = x_new
+            self.y = y_new
+            self.X, self.Y = np.meshgrid(self.x, self.y)
+    """
+
+    def fft(self, z: float = 0, shift: bool = True, remove0: bool = True,
+            matrix: bool = False, new_field: bool = False):
+        """Fast Fourier Transform (FFT) of the field.
+
+        Parameters:
+            z (float): distance to the observation plane or focal of lens
+                       if z==0, no x,y scaled is produced
+            shift (bool): if True, fftshift is performed
+            remove0 (bool): if True, central point is removed
+            matrix (bool):  if True only matrix is returned. if False, returns Scalar_field_X
+            new_field (bool): if True returns Scalar_field_X, else it puts in self
+
+        Returns:
+            (np.array or Scalar_field_X or None): FFT of the input field
+        """
+
+        k = 2 * np.pi / self.wavelength
+
+        ttf1 = np.fft.fft2(self.u)
+
+        num_x = self.x.size
+        delta_x = self.x[1] - self.x[0]
+        freq_nyquist_x = 1 / (2 * delta_x)
+        kx = np.linspace(-freq_nyquist_x, freq_nyquist_x,
+                         num_x) * self.wavelength
+
+        num_y = self.y.size
+        delta_y = self.y[1] - self.y[0]
+        freq_nyquist_y = 1 / (2 * delta_y)
+        ky = np.linspace(-freq_nyquist_y, freq_nyquist_y,
+                         num_y) * self.wavelength
+
+        if remove0 is True:
+            ttf1[0, 0] = 0
+
+        if shift is True:
+            ttf1 = np.fft.fftshift(ttf1)
+
+        if matrix is True:
+            return ttf1
+
+        if z is None:
+            x_new = kx  # exit in angles (radians)
+            y_new = ky  # exit in angles (radians)
+        elif z == 0:
+            x_new = self.x
+            y_new = self.y
+        else:
+            x_new = kx * z  # exit distances at a observation plane z
+            y_new = ky * z  # exit distances at a observation plane z
+
+        if new_field is True:
+            field_output = Scalar_field_XY(x_new, y_new, self.wavelength)
+            field_output.u = ttf1
+            return field_output
+        else:
+            self.u = ttf1
+            self.x = x_new
+            self.y = y_new
+            self.X, self.Y = np.meshgrid(self.x, self.y)
+
+    def ifft_proposal(self, z: float = 0 * mm, shift: bool = True, remove0: bool = True,
+                      matrix: bool = False, new_field: bool = False):
+        """Fast Fourier Transform (fft) of the field.
+
+        Parameters:
+            z (float): distance to the observation plane or focal of lens
+            shift (bool): if True, fftshift is performed
+            remove0 (bool): if True, central point is removed
+            matrix (bool):  if True only matrix is returned. If False, returns Scalar_field_X
+            new_field (bool): if True returns Scalar_field_X, else puts in self
+
+        Returns:
+            (np.array or Scalar_field_X or None): FFT of the input field
+        """
+        k = 2 * np.pi / self.wavelength
+        num_x = self.x.size
+        num_y = self.y.size
+        u_field = self.u
+
+        range_x = self.x[1] - self.x[0]
+        range_y = self.y[1] - self.y[0]
+
+        ttf1 = np.fft.ifft2(u_field)
+
+        delta_x = self.x[1] - self.x[0]
+        freq_nyquist_x = 1 / (2 * delta_x)
+        kx = np.linspace(-freq_nyquist_x, freq_nyquist_x,
+                         num_x) * self.wavelength
+
+        delta_y = self.y[1] - self.y[0]
+        freq_nyquist_y = 1 / (2 * delta_y)
+        ky = np.linspace(-freq_nyquist_y, freq_nyquist_y,
+                         num_y) * self.wavelength
+
+        if remove0 is True:
+            ttf1[0, 0] = 0
+
+        if shift is True:
+            ttf1 = np.fft.fftshift(ttf1)
+
+        if matrix is True:
+            return ttf1
+
+        if z is None:
+            x_new = kx  # exit in angles (radians)
+            y_new = ky  # exit in angles (radians)
+        elif z == 0:
+            x_new = self.y
+            y_new = self.x * num_x / num_y
+        else:
+            x_new = kx * z  # exit distances at a observation plane z
+            y_new = ky * z  # exit distances at a observation plane z
+
+        if new_field is True:
+            field_output = Scalar_field_XY(x_new, y_new, self.wavelength)
+            field_output.u = ttf1
+            return field_output
+        else:
+            self.u = ttf1
+            self.x = x_new
+            self.y = y_new
+            self.X, self.Y = np.meshgrid(self.x, self.y)
+
+    def ifft(self, z: float = 0 * mm, shift: bool = True, remove0: bool = True,
+             matrix: bool = False, new_field: bool = False):
+        """Fast Fourier Transform (fft) of the field.
+
+        Parameters:
+            z (float): distance to the observation plane or focal of lens
+            shift (bool): if True, fftshift is performed
+            remove0 (bool): if True, central point is removed
+            matrix (bool):  if True only matrix is returned. If False, returns Scalar_field_X
+            new_field (bool): if True returns Scalar_field_X, else puts in self
+
+        Returns:
+            (np.array or Scalar_field_X or None): FFT of the input field
+        """
+        k = 2 * np.pi / self.wavelength
+
+        ttf1 = np.fft.ifft2(self.u)
+        ttf1 = ttf1
+
+        # * np.exp(-1j * k * (z + (self.X**2 +
+        #                                      self.Y**2) / (2 * z))) / (-1j * self.wavelength * z)
+
+        if remove0 is True:
+            ttf1[0, 0] = 0
+
+        if shift is True:
+            ttf1 = np.fft.fftshift(ttf1)
+
+        if matrix is True:
+            return ttf1
+
+        # x scaling - Infor
+        num_x = self.x.size
+        delta_x = self.x[1] - self.x[0]
+        freq_nyquist_x = 1 / (2 * delta_x)
+        kx = np.linspace(-freq_nyquist_x, freq_nyquist_x,
+                         num_x) * self.wavelength
+
+        num_y = self.y.size
+        delta_y = self.y[1] - self.y[0]
+        freq_nyquist_y = 1 / (2 * delta_y)
+        ky = np.linspace(-freq_nyquist_y, freq_nyquist_y,
+                         num_y) * self.wavelength
+
+        if z is None:
+            x_new = kx  # exit in angles (radians)
+            y_new = ky  # exit in angles (radians)
+        elif z == 0:
+            x_new = self.x
+            y_new = self.y
+        else:
+            x_new = kx * z  # exit distances at a observation plane z
+            y_new = ky * z  # exit distances at a observation plane z
+
+        if new_field is True:
+            field_output = Scalar_field_XY(x_new, y_new, self.wavelength)
+            field_output.u = ttf1
+            return field_output
+        else:
+            self.u = ttf1
+            self.x = x_new
+            self.y = y_new
+            self.X, self.Y = np.meshgrid(self.x, self.y)
+
+    def _RS_(self, z: float, n: float, new_field: bool = True, out_matrix: bool = False,
+             kind: str = 'z', xout: float | None = None, yout: float | None = None,
+             verbose: bool = False):
+        """Fast-Fourier-Transform  method for numerical integration of diffraction Rayleigh-Sommerfeld formula. `Thin Element Approximation` is considered for determining the field just after the mask: :math:`\mathbf{E}_{0}(\zeta,\eta)=t(\zeta,\eta)\mathbf{E}_{inc}(\zeta,\eta)` Is we have a field of size N*M, the result of propagation is also a field N*M. Nevertheless, there is a parameter `amplification` which allows us to determine the field in greater observation planes (jN)x(jM).
+
+        Parameters:
+            z (float): distance to observation plane.
+                if z<0 inverse propagation is executed
+            n (float): refractive index
+            new_field (bool): if False the computation goes to self.u
+                              if True a new instance is produced
+
+            xout (float), init point for amplification at x
+            yout (float), init point for amplification at y
+            verbose (bool): if True it writes to shell
+
+        Returns:
+            if New_field is True: Scalar_field_X
+            else None
+
+        Note:
+            One adventage of this approach is that it returns a quality parameter: if self.quality>1, propagation is right.
+
+
+        References:
+            F. Shen and A. Wang, “Fast-Fourier-transform based numerical integration method for the Rayleigh-Sommerfeld diffraction formula,” Appl. Opt., vol. 45, no. 6, pp. 1102–1110, 2006.
+
+        """
+
+        if xout is None:
+            xout = self.x[0]
+        if yout is None:
+            yout = self.y[0]
+
+        xout = self.x + xout - self.x[0]
+        yout = self.y + yout - self.y[0]
+
+        nx = len(xout)
+        ny = len(yout)
+        dx = xout[1] - xout[0]
+        dy = yout[1] - yout[0]
+
+        dr_real = sqrt(dx**2 + dy**2)
+        rmax = sqrt((xout**2).max() + (yout**2).max())
+        dr_ideal = sqrt((self.wavelength / n)**2 + rmax**2 + 2 *
+                        (self.wavelength / n) * sqrt(rmax**2 + z**2)) - rmax
+        self.quality = dr_ideal / dr_real
+
+        if verbose is True:
+            if (self.quality.min() >= 0.99):
+                print('Good result: factor {:2.2f}'.format(self.quality),
+                      end='\r')
+            else:
+                print('- Needs denser sampling: factor {:2.2f}\n'.format(
+                    self.quality))
+        precise = 0
+        if precise:
+            a = [4, 2]
+            num_repx = int(round((nx) / 2) - 1)
+            num_repy = int(round((ny) / 2) - 1)
+            bx = array(a * num_repx)
+            by = array(a * num_repy)
+            cx = concatenate(((1, ), bx, (2, 1))) / 3.
+            cy = concatenate(((1, ), by, (2, 1))) / 3.
+
+            if float(nx) / 2 == round(nx / 2):  # es par
+                i_centralx = num_repx + 1
+                cx = concatenate((cx[:i_centralx], cx[i_centralx + 1:]))
+            if float(ny) / 2 == round(ny / 2):  # es par
+                i_centraly = num_repy + 1
+                cy = concatenate((cy[:i_centraly], cy[i_centraly + 1:]))
+
+            W = (cx[:, np.newaxis] * cy[np.newaxis, :]).T
+
+        else:
+            W = 1
+
+        U = zeros((2 * ny - 1, 2 * nx - 1), dtype=complex)
+        U[0:ny, 0:nx] = array(W * self.u)
+
+        xext = self.x[0] - xout[::-1]
+        xext = xext[0:-1]
+        xext = concatenate((xext, self.x - xout[0]))
+
+        yext = self.y[0] - yout[::-1]
+        yext = yext[0:-1]
+        yext = concatenate((yext, self.y - yout[0]))
+
+        Xext, Yext = meshgrid(xext, yext)
+
+        # permite calcula la propagacion y la propagacion inverse, cuando z<0.
+        if z > 0:
+            H = kernelRS(Xext, Yext, self.wavelength, z, n, kind=kind)
+        else:
+            H = kernelRSinverse(Xext, Yext, self.wavelength, z, n, kind=kind)
+
+        # calculo de la transformada de Fourier
+        S = ifft2(fft2(U) * fft2(H)) * dx * dy
+        # transpose cambiado porque daba problemas para matrices no cuadradas
+        Usalida = S[ny - 1:, nx - 1:]  # hasta el final
+        # los calculos se pueden dejar en la instancia o crear un new field
+
+        # Usalida = Usalida / z  210131
+
+        if out_matrix is True:
+            return Usalida
+
+        if new_field is True:
+            field_output = Scalar_field_XY(self.x, self.y, self.wavelength)
+            field_output.u = Usalida
+            field_output.quality = self.quality
+            return field_output
+        else:
+            self.u = Usalida
+
+    def RS(self, z: float, amplification: list[int, int] = (1, 1), n: float = 1.,
+            new_field: bool = True, matrix: bool = False,
+            xout: float | None = None, yout: float | None = None,
+            kind: str = 'z', verbose: bool = False):
+        """Fast-Fourier-Transform  method for numerical integration of diffraction Rayleigh-Sommerfeld formula. Is we have a field of size N*M, the result of propagation is also a field N*M. Nevertheless, there is a parameter `amplification` which allows us to determine the field in greater observation planes (jN)x(jM).
+
+        Parameters:
+            amplification (int, int): number of frames in x and y direction
+            z (float): distance to observation plane. if z<0 inverse propagation is executed
+            n (float): refractive index
+            new_field (bool): if False the computation goes to self.u, if True a new instance is produced.
+            matrix(Bool): if True returns a matrix, else a Scalar_field_XY
+            xout (float): If not None, the sampling area is moved. This is the left position
+            yout (float): If not None, the sampling area y moved. This is the lower position.
+            kind (str):
+            verbose (bool): if True it writes to shell
+
+        Returns:
+            if New_field is True: Scalar_field_X, else None.
+
+        Note:
+            One advantage of this approach is that it returns a quality parameter: if self.quality>1, propagation is right.
+
+        References:
+            F. Shen and A. Wang, “Fast-Fourier-transform based numerical integration method for the Rayleigh-Sommerfeld diffraction formula,” Appl. Opt., vol. 45, no. 6, pp. 1102–1110, 2006.
+        """
+
+        amplification_x, amplification_y = amplification
+        width_x = self.x[-1] - self.x[0]
+        width_y = self.y[-1] - self.y[0]
+        num_pixels_x = len(self.x)
+        num_pixels_y = len(self.y)
+
+        if amplification_x * amplification_y > 1:
+
+            posiciones_x = -amplification_x * width_x / 2 + array(
+                list(range(amplification_x))) * width_x
+            posiciones_y = -amplification_y * width_y / 2 + array(
+                list(range(amplification_y))) * width_y
+
+            X0 = linspace(-amplification_x * width_x / 2,
+                          amplification_x * width_x / 2,
+                          num_pixels_x * amplification_x)
+            Y0 = linspace(-amplification_y * width_y / 2,
+                          amplification_y * width_y / 2,
+                          num_pixels_y * amplification_y)
+
+            U_final = Scalar_field_XY(x=X0, y=Y0, wavelength=self.wavelength)
+
+            for i, xi in zip(list(range(len(posiciones_x))),
+                             flipud(posiciones_x)):
+                for j, yi in zip(list(range(len(posiciones_y))),
+                                 flipud(posiciones_y)):
+                    # num_ventana = j * amplification_x + i + 1
+                    u3 = self._RS_(z=z,
+                                   n=n,
+                                   new_field=False,
+                                   kind=kind,
+                                   xout=xi,
+                                   yout=yi,
+                                   out_matrix=True,
+                                   verbose=verbose)
+                    xshape = slice(i * num_pixels_x, (i + 1) * num_pixels_x)
+                    yshape = slice(j * num_pixels_y, (j + 1) * num_pixels_y)
+                    U_final.u[yshape, xshape] = u3
+
+            if matrix is True:
+                return U_final.u
+            else:
+                if new_field is True:
+                    return U_final
+                else:
+                    self.u = U_final.u
+                    self.x = X0
+                    self.y = Y0
+        else:
+
+            if xout is None:
+                u_s = self._RS_(z,
+                                n,
+                                new_field=new_field,
+                                out_matrix=True,
+                                kind=kind,
+                                xout=xout,
+                                yout=yout,
+                                verbose=verbose)
+            else:
+                u_s = self._RS_(z,
+                                n,
+                                new_field=new_field,
+                                out_matrix=True,
+                                kind=kind,
+                                xout=-xout + self.x[0] - width_x / 2,
+                                yout=-yout + self.y[0] - width_y / 2,
+                                verbose=verbose)
+
+            if matrix is True:
+                return u_s
+
+            if new_field is True:
+                U_final = Scalar_field_XY(x=self.x,
+                                          y=self.y,
+                                          wavelength=self.wavelength)
+                U_final.u = u_s
+                if xout is not None:
+                    U_final.x = self.x + xout - self.x[0]
+                    U_final.y = self.y + yout - self.y[0]
+                    U_final.X, U_final.Y = meshgrid(self.x, self.y)
+
+                return U_final
+            else:
+                self.u = u_s
+                self.x = self.x + xout - self.x[0]
+                self.y = self.y + yout - self.y[0]
+                self.X, self.Y = meshgrid(self.x, self.y)
+
+    def WPM(self,
+            fn,
+            zs: NDArrayFloat,
+            num_sampling: list = (512, 512),
+            ROI: list[NDArrayFloat] | None = (None, None),
+            r_pos=None,
+            z_pos=None,
+            get_u_max: bool = False,
+            has_edges: bool = True,
+            pow_edge: int = 80,
+            matrix: bool = False,
+            verbose: bool = False):
+        """WPM method used for very dense sampling. It does not storages the intensity distribution at propagation, but only selected areas. The areas to be stored are:
+            - global view with a desired sampling given by num_sampling.
+            - intensity at the last plane.
+            - Intensity at plane with maximum intensity (focus of a lens, for example)
+            - Region of interest given by ROI.
+
+        Parameters:
+            fn (function): Function that returns the refractive index at a plane in a numpy.array
+            zs (np.array): linspace with positions z where to evaluate the field.
+            num_sampling (int, int) or None: If None, it does not storage intermediate data. Otherwise, it stores a small XZ matrix which size in num_sampling.
+            ROI (np.array, np.array) or None: x and z arrays with positions and sampling to store. It is used when we need to store with a high density a small area of the total field.
+            r_pos (float or None): If not None, a high density longitudinal array with the field at x_pos position is stored.
+            z_pos (float or None): If not None, a high density transversal array with the field at z_pos is stored.
+            get_u_max (bool): If True, returns field at z position with maximum intensity.
+            has_edges (bool): If True absorbing edges are used.
+            pow_edge (float): If has_edges, power of the supergaussian.
+            verbose (bool): If True prints information.
+
+        References:
+
+            1. M. W. Fertig and K.-H. Brenner, “Vector wave propagation method,” J. Opt. Soc. Am. A, vol. 27, no. 4, p. 709, 2010.
+
+            2. S. Schmidt et al., “Wave-optical modeling beyond the thin-element-approximation,” Opt. Express, vol. 24, no. 26, p. 30188, 2016.
+
+        """
+        from diffractio.scalar_fields_XYZ import Scalar_field_XYZ
+        k0 = 2 * np.pi / self.wavelength
+        x = self.x
+        y = self.y
+        dx = x[1] - x[0]
+        dy = y[1] - y[0]
+        dz = zs[1] - zs[0]
+
+        u_iter = Scalar_field_XY(self.x, self.y, self.wavelength)
+
+        kx = get_k(x, flavour='+')
+        ky = get_k(y, flavour='+')
+
+        KX, KY = np.meshgrid(kx, ky)
+
+        k_perp2 = KX**2 + KY**2
+        k_perp = np.sqrt(k_perp2)
+
+       
+        if has_edges is False:
+            if hasattr(self, 'z'):
+                has_filter = np.zeros_like(self.z)
+            else:
+                has_filter=0
+        elif isinstance(has_edges, int):
+            if hasattr(self, 'z'):
+                has_filter = np.ones_like(self.z)
+            else:
+                has_filter=1      
+        else:
+            has_filter = has_edges
+        
+        
+        width_edge = 0.95*(self.x[-1]-self.x[0])/2
+        x_center=(self.x[-1]+self.x[0])/2
+        y_center=(self.y[-1]+self.y[0])/2
+
+ 
+        filter_x = np.exp(-(np.abs(self.X-x_center) / width_edge)**pow_edge)
+        filter_y = np.exp(-(np.abs(self.Y-y_center) / width_edge)**pow_edge)
+        filter_function = filter_x*filter_y
+
+
+        u_iter = self.duplicate()
+
+        # STORING field at maximum intensity
+        if get_u_max is True:
+            u_max = self.duplicate()
+            I_max = 0.
+            z_max = 0
+        else:
+            u_max = None
+            z_max = None
+
+        # Storing intensities at axis (x=0,0 de momento)
+        intensities = np.zeros_like(zs)
+        index_x_axis, _, _ = nearest(x, 0.)
+        index_y_axis, _, _ = nearest(y, 0.)
+
+        # Storing intensities at axis (x=x_pos)
+        if r_pos is not None:
+            from diffractio.scalar_fields_Z import Scalar_field_Z
+            x_pos, y_pos = r_pos
+            u_axis_x = Scalar_field_Z(zs, self.wavelength)
+            index_x_axis, _, _ = nearest(x, x_pos)
+            index_y_axis, _, _ = nearest(y, y_pos)
+        else:
+            u_axis_x = None
+
+        # Storing fields at plane
+        if z_pos is not None:
+            u_axis_z = self.duplicate()
+            index_zpos, _, _ = nearest(zs, z_pos)
+        else:
+            u_axis_z = None
+
+        # STORING global view matrices
+        if num_sampling is not None:
+
+            len_x, len_y, len_z = num_sampling
+            xout_gv = np.linspace(x[0], x[-1], len_x)
+            yout_gv = np.linspace(y[0], y[-1], len_y)
+            zout_gv = np.linspace(zs[0], zs[-1], len_z)
+            u_out_gv = Scalar_field_XYZ(xout_gv,
+                                        yout_gv,
+                                        zout_gv,
+                                        self.wavelength,
+                                        info='from WPM_no_storage_2D')
+            indexes_x_gv, _, _ = nearest2(x, xout_gv)
+            indexes_y_gv, _, _ = nearest2(y, yout_gv)
+            indexes_z_gv, _, _ = nearest2(zs, zout_gv)
+            indexes_X_gv, indexes_Y_gv = np.meshgrid(indexes_x_gv,
+                                                     indexes_y_gv)
+
+            u_out_gv.n = fn(xout_gv, yout_gv, zout_gv, self.wavelength)
+        else:
+            u_out_gv = None
+
+        # STORING ROI
+        if ROI is not None:
+            xout_roi, yout_roi, zout_roi = ROI
+            u_out_roi = Scalar_field_XYZ(xout_roi,
+                                         yout_roi,
+                                         zout_roi,
+                                         self.wavelength,
+                                         info='from WPM_no_storage_2D')
+            indexes_x_roi, _, _ = nearest2(x, xout_roi)
+            indexes_y_roi, _, _ = nearest2(y, yout_roi)
+            indexes_z_roi, _, _ = nearest2(zs, zout_roi)
+
+            indexes_X_roi, indexes_Y_roi = np.meshgrid(indexes_x_roi,
+                                                       indexes_y_roi)
+            # indexes_x_roi = np.unique(indexes_x_roi)
+            # indexes_y_roi = np.unique(indexes_y_roi)
+            # indexes_z_roi = np.unique(indexes_z_roi)
+
+            u_out_roi.n = fn(xout_roi, yout_roi, zout_roi, self.wavelength)
+        else:
+            u_out_roi = None
+
+        t1 = time.time()
+        num_steps = len(zs)
+        iz_out_gv = 0
+        iz_out_roi = 0
+
+        for j in range(1, num_steps):
+            
+            if has_filter[j] == 0:
+                filter_edge = 1
+            else:
+                filter_edge = filter_function
+
+            refractive_index = fn(x, y, np.array([
+                zs[j - 1],
+            ]), self.wavelength)
+
+            u_iter.u = WPM_schmidt_kernel(u_iter.u, refractive_index, k0,
+                                          k_perp2, dz) * filter_edge
+
+            current_intensity = np.max(np.abs(u_iter.u)**2)
+            intensities[j] = u_iter.intensity()[index_x_axis, index_y_axis]
+
+            if r_pos is not None:
+                u_axis_x.u[j] = u_iter.u[index_x_axis, index_y_axis]
+
+            if z_pos is not None:
+                if j == index_zpos:
+                    u_axis_z.u = u_iter.u
+
+            if num_sampling is not None:
+                if j in indexes_z_gv:
+                    u_out_gv.u[:, :, iz_out_gv] = u_iter.u[indexes_X_gv,
+                                                           indexes_Y_gv]
+                    iz_out_gv = iz_out_gv + 1
+
+            if ROI is not None:
+                if j in indexes_z_roi:
+                    u_out_roi.u[:, :, iz_out_roi] = u_iter.u[indexes_X_roi,
+                                                             indexes_Y_roi]
+                    iz_out_roi = iz_out_roi + 1
+
+            if get_u_max is True:
+                current_intensity = np.max(np.abs(u_iter.u)**2)
+                if current_intensity > I_max:
+                    I_max = u_iter.intensity().max()
+                    u_max.u = u_iter.u
+                    z_max = zs[j]
+
+            if verbose is True:
+                print("{}/{}".format(j, num_steps), sep='\r', end='\r')
+
+        t2 = time.time()
+
+        if verbose is True:
+            print("Time = {:2.2f} s, time/loop = {:2.4} ms".format(
+                t2 - t1, (t2 - t1) / num_steps * 1000))
+
+        return u_iter, u_out_gv, u_out_roi, u_axis_x, u_axis_z, u_max, z_max
+
+    def CZT_backup(self, z: float, xout: NDArrayFloat | None = None,
+                   yout: NDArrayFloat | None = None, verbose: bool = False):
+        """Chirped Z Transform algorithm for XY Scheme. z, xout, and yout parameters can be numbers or arrays.
+        The output Scheme depends on this input parameters.
+
+        Parameters:
+            z (float): diffraction distance
+            xout (np.array): x array with positions of the output plane
+            yout (np.array): y array with positions of the output plane
+            verbose (bool): If True, it prints some information
+
+        Returns:
+            u_out: Scalar_field_** depending of the input scheme. When all the parameters are numbers, it returns the complex field at that point.
+
+
+        References:
+             [Light: Science and Applications, 9(1), (2020)] 
+        """
+
+        if xout is None:
+            xout = self.x
+
+        if yout is None:
+            yout = self.y
+
+        k = 2 * np.pi / self.wavelength
+
+        if isinstance(z, (float, int)):
+            num_z = 1
+            # print("z = 0 dim")
+        else:
+            num_z = len(z)
+            # print("z = 1 dim")
+
+        if isinstance(xout, (float, int)):
+            num_x = 1
+            # print("x = 0 dim")
+            xstart = xout
+            xend = xout
+        else:
+            num_x = len(xout)
+            # print("x = 1 dim")
+
+            xstart = xout[0]
+            xend = xout[-1]
+
+        if isinstance(yout, (float, int)):
+            num_y = 1
+            # print("y = 0 dim")
+            ystart = yout
+            yend = yout
+        else:
+            num_y = len(yout)
+            # print("y = 1 dim")
+
+            ystart = yout[0]
+            yend = yout[-1]
+
+        dx = self.x[1] - self.x[0]
+        dy = self.y[1] - self.y[0]
+
+        delta_out = np.zeros(2)
+        if num_x > 1:
+            delta_out[0] = (xend - xstart) / (num_x - 1)
+
+        if num_y > 1:
+            delta_out[1] = (yend - ystart) / (num_y - 1)
+
+        Xout, Yout = np.meshgrid(xout, yout)
+
+        if verbose:
+            print("num x, num y, num z = {}, {}, {}".format(
+                num_x, num_y, num_z))
+
+        if num_z == 1:
+            # calculating scalar diffraction below
+            # F0 = np.exp(1j * k * z) / (1j * self.wavelength * z) * np.exp(
+            #     1j * k / 2 / z * (Xout**2 + Yout**2))
+            # F = np.exp(1j * k / 2 / z * (self.X**2 + self.Y**2))
+
+            R = np.sqrt(Xout**2 + Yout**2 + z**2)
+            F0 = 1 / (2 * np.pi) * np.exp(
+                1.j * k * R) * z / R**2 * (1 / R - 1.j * k)
+
+            R = np.sqrt(self.X**2 + self.Y**2 + z**2)
+            F = 1 / (2 * np.pi) * np.exp(
+                1.j * k * R) * z / R**2 * (1 / R - 1.j * k)
+
+            u0 = self.u * F
+
+            # using Bluestein method to calculate the complex amplitude of the outgoing light beam
+
+            # one-dimensional FFT in one direction
+            fs = self.wavelength * z / dx  # dimension of the imaging plane
+
+            if num_x > 1 and num_y == 1:
+
+                # one-dimensional FFT in the other direction
+                fx1 = xstart + fs / 2
+                fx2 = xend + fs / 2
+                u0 = Bluestein_dft_xy(u0, fx1, fx2, fs, num_x)
+
+                fy1 = ystart + fs / 2
+                fy2 = yend + fs / 2
+                u0 = Bluestein_dft_xy(u0, fy1, fy2, fs, num_y)
+
+            else:
+
+                fy1 = ystart + fs / 2
+                fy2 = yend + fs / 2
+                u0 = Bluestein_dft_xy(u0, fy1, fy2, fs, num_y)
+
+                # one-dimensional FFT in the other direction
+                fx1 = xstart + fs / 2
+                fx2 = xend + fs / 2
+                u0 = Bluestein_dft_xy(u0, fx1, fx2, fs, num_x)
+
+            k_factor = z * dx * dy * self.wavelength
+
+            u0 = F0 * u0 * k_factor  # obtain the complex amplitude of the outgoing light beam
+
+            u0 = u0.squeeze()
+
+            if num_x == 1 and num_y == 1:
+                # just 1 number
+                return u0.mean()
+
+            elif num_x > 1 and num_y == 1:
+                u_out = Scalar_field_X(xout, self.wavelength)
+                #u_out.u = u0.transpose()[: ,0]
+                u_out.u = u0[0, :]
+                return u_out
+
+            elif num_x == 1 and num_y > 1:
+                u_out = Scalar_field_X(yout, self.wavelength)
+                u_out.u = u0.transpose()[:, 0]
+
+                return u_out
+
+            elif num_x > 1 and num_y > 1:
+                from diffractio.scalar_fields_XY import Scalar_field_XY
+                u_out = Scalar_field_XY(xout, yout, self.wavelength)
+                u_out.u = u0
+                return u_out
+
+        elif num_z > 1:
+            u_zs = np.zeros((num_x, num_y, num_z), dtype=complex)
+            u_zs = u_zs.squeeze()
+            Xout, Yout = np.meshgrid(xout, yout)
+
+            for i, z_now in enumerate(z):
+                if verbose is True:
+                    print("{}/{}".format(i, num_z), sep="\r", end="\r")
+                R = np.sqrt(Xout**2 + Yout**2 + z_now**2)
+                F0 = 1 / (2 * np.pi) * np.exp(
+                    1.j * k * R) * z_now / R**2 * (1 / R - 1.j * k)
+
+                R = np.sqrt(self.X**2 + self.Y**2 + z_now**2)
+                F = 1 / (2 * np.pi) * np.exp(
+                    1.j * k * R) * z_now / R**2 * (1 / R - 1.j * k)
+
+                u0 = self.u * F
+
+                # one-dimensional FFT in one direction
+                fs = self.wavelength * z_now / dx
+
+                if num_x > 1 and num_y == 1:
+                    fx1 = xstart + fs / 2
+                    fx2 = xend + fs / 2
+                    u0 = Bluestein_dft_xy(u0, fx1, fx2, fs, num_x)
+
+                    fy1 = ystart + fs / 2
+                    fy2 = yend + fs / 2
+                    u0 = Bluestein_dft_xy(u0, fy1, fy2, fs, num_y)
+
+                else:
+                    fy1 = ystart + fs / 2
+                    fy2 = yend + fs / 2
+                    u0 = Bluestein_dft_xy(u0, fy1, fy2, fs, num_y)
+
+                    fx1 = xstart + fs / 2
+                    fx2 = xend + fs / 2
+                    u0 = Bluestein_dft_xy(u0, fx1, fx2, fs, num_x)
+
+                u0 = F0 * u0
+
+                k_factor = z_now * dx * dy * self.wavelength
+
+                if num_x == 1 and num_y == 1:
+                    u_zs[i] = u0.mean() * k_factor
+                elif num_x > 1 and num_y == 1:
+                    u_zs[:, i] = u0[0, :] * k_factor
+                elif num_x == 1 and num_y > 1:
+                    u_zs[:, i] = u0.transpose()[:, 0] * k_factor
+
+                elif num_x > 1 and num_y > 1:
+                    u_zs[:, :, i] = u0.transpose() * k_factor
+
+            if num_x == 1 and num_y == 1:
+                u_out = Scalar_field_Z(z, self.wavelength)
+                u_out.u = u_zs
+                return u_out
+
+            elif num_x > 1 and num_y == 1:
+                u_out = Scalar_field_XZ(xout, z, self.wavelength)
+                u_out.u = u_zs
+                return u_out
+
+            elif num_x == 1 and num_y > 1:
+                u_out = Scalar_field_XZ(yout, z, self.wavelength)
+                u_out.u = u_zs
+                return u_out
+
+            elif num_x > 1 and num_y > 1:
+                from diffractio.scalar_fields_XYZ import Scalar_field_XYZ
+                u_out = Scalar_field_XYZ(xout, yout, z, self.wavelength)
+                u_out.u = u_zs
+                return u_out
+
+        return u_out
+
+    def CZT(self, z: float, xout: NDArrayFloat | None = None,
+            yout: NDArrayFloat | None = None, verbose: bool = False):
+        """Chirped Z Transform algorithm for XY Scheme. z, xout, and yout parameters can be numbers or arrays.
+        The output Scheme depends on this input parameters.
+
+        Parameters:
+            z (float): diffraction distance
+            xout (np.array): x array with positions of the output plane
+            yout (np.array): y array with positions of the output plane
+            verbose (bool): If True, it prints some information
+
+        Returns:
+            u_out: Scalar_field_** depending of the input scheme. When all the parameters are numbers, it returns the complex field at that point.
+
+
+        References:
+             [Light: Science and Applications, 9(1), (2020)] 
+        """
+
+        if xout is None:
+            xout = self.x
+
+        if yout is None:
+            yout = self.y
+
+        k = 2 * np.pi / self.wavelength
+
+        if isinstance(z, (float, int)):
+            num_z = 1
+            # print("z = 0 dim")
+        else:
+            num_z = len(z)
+            # print("z = 1 dim")
+
+        if isinstance(xout, (float, int)):
+            num_x = 1
+            # print("x = 0 dim")
+            xstart = xout
+            xend = xout
+        else:
+            num_x = len(xout)
+            # print("x = 1 dim")
+
+            xstart = xout[0]
+            xend = xout[-1]
+
+        if isinstance(yout, (float, int)):
+            num_y = 1
+            # print("y = 0 dim")
+            ystart = yout
+            yend = yout
+        else:
+            num_y = len(yout)
+            # print("y = 1 dim")
+
+            ystart = yout[0]
+            yend = yout[-1]
+
+        dx = self.x[1] - self.x[0]
+        dy = self.y[1] - self.y[0]
+
+        delta_out = np.zeros(2)
+        if num_x > 1:
+            delta_out[0] = (xend - xstart) / (num_x - 1)
+
+        if num_y > 1:
+            delta_out[1] = (yend - ystart) / (num_y - 1)
+
+        Xout, Yout = np.meshgrid(xout, yout)
+
+        if verbose:
+            print("num x, num y, num z = {}, {}, {}".format(
+                num_x, num_y, num_z))
+
+        if num_z == 1:
+            # calculating scalar diffraction below
+            # F0 = np.exp(1j * k * z) / (1j * self.wavelength * z) * np.exp(
+            #     1j * k / 2 / z * (Xout**2 + Yout**2))
+            # F = np.exp(1j * k / 2 / z * (self.X**2 + self.Y**2))
+
+            R1 = np.sqrt(Xout**2 + Yout**2 + z**2)
+            R2 = np.sqrt(self.X**2 + self.Y**2 + z**2)
+
+            if z > 0:
+                F0 = 1 / (2 * np.pi) * np.exp(
+                    1.j * k * R1) * z / R1**2 * (1 / R1 - 1.j * k)
+                F = 1 / (2 * np.pi) * np.exp(
+                    1.j * k * R2) * z / R2**2 * (1 / R2 - 1.j * k)
+            else:
+                F0 = 1 / (2 * np.pi) * np.exp(
+                    -1.j * k * R1) * z / R1**2 * (1 / R1 + 1.j * k)
+                F = 1 / (2 * np.pi) * np.exp(
+                    -1.j * k * R2) * z / R2**2 * (1 / R2 + 1.j * k)
+
+            k_factor = z * dx * dy * self.wavelength
+
+            # using Bluestein method to calculate the complex amplitude of the outgoing light beam
+
+            # one-dimensional FFT in one direction
+            fsx = self.wavelength * z / dx  # dimension of the imaging plane
+            fsy = self.wavelength * z / dy  # dimension of the imaging plane
+
+            if num_x == 1 and num_y == 1:
+                u0 = self.u * F
+                fy1 = ystart + fsy / 2
+                fy2 = yend + fsy / 2
+                u0 = Bluestein_dft_xy(u0, fy1, fy2, fsy, num_y)
+                # one-dimensional FFT in the other direction
+                fx1 = xstart + fsx / 2
+                fx2 = xend + fsx / 2
+                u0 = Bluestein_dft_xy(u0, fx1, fx2, fsx, num_x)
+                u0 = F0 * u0 * k_factor  # obtain the complex amplitude of the outgoing light beam
+
+            elif num_x > 1 and num_y > 1:
+                u0 = self.u * F
+
+                fy1 = ystart + fsy / 2
+                fy2 = yend + fsy / 2
+                u0 = Bluestein_dft_xy(u0, fy1, fy2, fsy, num_y)
+
+                fx1 = xstart + fsx / 2
+                fx2 = xend + fsx / 2
+                u0 = Bluestein_dft_xy(u0, fx1, fx2, fsx, num_x)
+                u0 = F0 * u0 * k_factor  # obtain the complex amplitude of the outgoing light beam
+
+            elif num_x > 1 and num_y == 1:
+                u0 = self.u * F
+
+                # one-dimensional FFT in the other direction
+                fx1 = xstart + fsx / 2
+                fx2 = xend + fsx / 2
+                u0 = Bluestein_dft_xy(u0, fx1, fx2, fsx, num_x)
+
+                fy1 = ystart + fsy / 2
+                fy2 = yend + fsy / 2
+                u0 = Bluestein_dft_xy(u0, fy1, fy2, fsy, num_y)
+                u0 = F0 * u0 * k_factor  # obtain the complex amplitude of the outgoing light beam
+
+            elif num_x == 1 and num_y > 1:
+                u0 = self.u * F
+                fx1 = xstart + fsx / 2
+                fx2 = xend + fsx / 2
+                u0 = Bluestein_dft_xy(u0, fx1, fx2, fsx, num_x)
+                fy1 = ystart + fsy / 2
+                fy2 = yend + fsy / 2
+                u0 = Bluestein_dft_xy(u0, fy1, fy2, fsy, num_y)
+
+                # one-dimensional FFT in the other direction
+                u0 = F0 * u0 * k_factor  # obtain the complex amplitude of the outgoing light beam
+
+            u0 = u0.squeeze()
+
+            if num_x == 1 and num_y == 1:
+                # just 1 number
+                return 1j*u0.mean()
+
+            elif num_x > 1 and num_y == 1:
+                u_out = Scalar_field_X(xout, self.wavelength)
+                u_out.u = 1j*u0.transpose()[:, 0]
+                return u_out
+
+            elif num_x == 1 and num_y > 1:
+                u_out = Scalar_field_X(yout, self.wavelength)
+                u_out.u = 1j*u0[:, 0]
+
+                return u_out
+
+            elif num_x > 1 and num_y > 1:
+                from diffractio.scalar_fields_XY import Scalar_field_XY
+                u_out = Scalar_field_XY(xout, yout, self.wavelength)
+                u_out.u = 1j*u0
+                return u_out
+
+        elif num_z > 1:
+            u_zs = np.zeros((num_x, num_y, num_z), dtype=complex)
+            u_zs = u_zs.squeeze()
+            Xout, Yout = np.meshgrid(xout, yout)
+
+            for i, z_now in enumerate(z):
+                if verbose is True:
+                    print("{}/{}".format(i, num_z), sep="\r", end="\r")
+
+                R1 = np.sqrt(Xout**2 + Yout**2 + z_now**2)
+                R2 = np.sqrt(self.X**2 + self.Y**2 + z_now**2)
+
+                if z_now > 0:
+                    F0 = 1 / (2 * np.pi) * np.exp(
+                        1.j * k * R1) * z_now / R1**2 * (1 / R1 - 1.j * k)
+                    F = 1 / (2 * np.pi) * np.exp(
+                        1.j * k * R2) * z_now / R2**2 * (1 / R2 - 1.j * k)
+                else:
+                    F0 = 1 / (2 * np.pi) * np.exp(
+                        -1.j * k * R1) * z_now / R1**2 * (1 / R1 + 1.j * k)
+                    F = 1 / (2 * np.pi) * np.exp(
+                        -1.j * k * R2) * z_now / R2**2 * (1 / R2 + 1.j * k)
+
+                u0 = self.u * F
+
+                # one-dimensional FFT in one direction
+                fsx = self.wavelength * z_now / dx
+                fsy = self.wavelength * z_now / dy
+
+                if num_x > 1 and num_y == 1:
+                    fx1 = xstart + fsx / 2
+                    fx2 = xend + fsx / 2
+                    u0 = Bluestein_dft_xy(u0, fx1, fx2, fsx, num_x)
+
+                    fy1 = ystart + fsy / 2
+                    fy2 = yend + fsy / 2
+                    u0 = Bluestein_dft_xy(u0, fy1, fy2, fsy, num_y)
+
+                elif num_x == 1 and num_y > 1:
+                    fy1 = ystart + fsy / 2
+                    fy2 = yend + fsy / 2
+                    u0 = Bluestein_dft_xy(u0, fy1, fy2, fsy, num_y)
+
+                    fx1 = xstart + fsx / 2
+                    fx2 = xend + fsx / 2
+                    u0 = Bluestein_dft_xy(u0, fx1, fx2, fsx, num_x)
+                    u0 = u0.transpose()
+
+                elif num_x == 1 and num_y == 1:
+                    fy1 = ystart + fsy / 2
+                    fy2 = yend + fsy / 2
+                    u0 = Bluestein_dft_xy(u0, fy1, fy2, fsy, num_y)
+
+                    fx1 = xstart + fsx / 2
+                    fx2 = xend + fsx / 2
+                    u0 = Bluestein_dft_xy(u0, fx1, fx2, fsx, num_x)
+
+                elif num_x > 1 and num_y > 1:
+                    fy1 = ystart + fsy / 2
+                    fy2 = yend + fsy / 2
+                    u0 = Bluestein_dft_xy(u0, fy1, fy2, fsy, num_y)
+
+                    fx1 = xstart + fsx / 2
+                    fx2 = xend + fsx / 2
+                    u0 = Bluestein_dft_xy(u0, fx1, fx2, fsx, num_x)
+                u0 = F0 * u0
+
+                k_factor = z_now * dx * dy * self.wavelength
+
+                if num_x == 1 and num_y == 1:
+                    u_zs[i] = u0.mean() * k_factor
+                elif num_x > 1 and num_y == 1:
+                    u_zs[:, i] = u0[0, :] * k_factor
+                elif num_x == 1 and num_y > 1:
+                    u_zs[:, i] = u0[0, :] * k_factor
+
+                elif num_x > 1 and num_y > 1:
+                    u_zs[:, :, i] = u0.transpose() * k_factor
+
+            if num_x == 1 and num_y == 1:
+                u_out = Scalar_field_Z(z, self.wavelength)
+                u_out.u = 1j*u_zs
+                return u_out
+
+            elif num_x > 1 and num_y == 1:
+                u_out = Scalar_field_XZ(xout, z, self.wavelength)
+                u_out.u = 1j*u_zs
+                return u_out
+
+            elif num_x == 1 and num_y > 1:
+                u_out = Scalar_field_XZ(yout, z, self.wavelength)
+                u_out.u = 1j*u_zs
+                return u_out
+
+            elif num_x > 1 and num_y > 1:
+                from diffractio.scalar_fields_XYZ import Scalar_field_XYZ
+                u_out = Scalar_field_XYZ(xout, yout, z, self.wavelength)
+                u_out.u = 1j*u_zs
+                return u_out
+
+        return 1j*u_out
+
+    def profile(self,
+                point1='',
+                point2='',
+                npixels: int | None = None,
+                kind: str = 'intensity',
+                order: int = 2):
+        """Determine profile in image. If points are not given, then image is shown and points are obtained clicking.
+
+        Parameters:
+            point1 (float, float): initial point. if '' get from click
+            point2 (float, float): final point. if '' get from click
+            npixels (int): number of pixels for interpolation
+            kind (str): type of drawing: 'amplitude', 'intensity', 'phase'
+            order (int): order for interpolation
+
+        Returns:
+            numpy.array: profile
+            numpy.array: z values for profile
+            (float, float): point1
+            (float, float): point2
+        """
+
+        if npixels is None:
+            npixels = len(self.x)
+
+        if point1 == '' or point2 == '':
+            self.draw(kind=kind)
+            print("coordinates to given: click twice")
+            point1, point2 = plt.ginput(2)
+
+        x1, y1 = point1
+        x2, y2 = point2
+
+        ix1, value, distance = nearest(self.x, x1)
+        ix2, value, distance = nearest(self.x, x2)
+        iy1, value, distance = nearest(self.y, y1)
+        iy2, value, distance = nearest(self.y, y2)
+
+        x = linspace(ix1, ix2, npixels)
+        y = linspace(iy1, iy2, npixels)
+
+        if kind == 'intensity':
+            image = np.abs(self.u)**2
+        elif kind == 'amplitude':
+            image = real(self.u)
+        elif kind == 'phase':
+            image = angle(self.u)  # / pi
+            image[image == 1] = -1
+
+        h = linspace(0, sqrt((y2 - y1)**2 + (x2 - x1)**2), npixels)
+        h = h - h[-1] / 2
+
+        z_profile = scipy.ndimage.map_coordinates(image.transpose(),
+                                                  np.vstack((x, y)),
+                                                  order=order)
+        z_profile[-1] = z_profile[-2]
+
+        return h, z_profile, point1, point2
+
+    def draw_profile(self,
+                     point1='',
+                     point2='',
+                     npixels=None,
+                     kind: str = 'intensity',
+                     order=2):
+        """Draws profile in image. If points are not given, then image is shown and points are obtained clicking.
+
+        Parameters:
+            point1 (float): initial point. if '' get from click
+            point2 (float): final point. if '' get from click
+            npixels (int): number of pixels for interpolation
+            kind (str): type of drawing: 'amplitude', 'intensity', 'phase'
+            order (int): order for interpolation
+
+        Returns:
+            numpy.array: profile
+            numpy.array: z values for profile
+            (float, float): point1
+            (float, float): point2
+        """
+
+        if npixels is None:
+            npixels = len(self.x)
+
+        h, z_profile, point1, point2 = self.profile(point1, point2, npixels,
+                                                    kind, order)
+
+        plt.figure()
+        plt.plot(h, z_profile, 'k', lw=2)
+        plt.xlabel('h (profile)')
+        plt.ylabel(kind)
+        plt.axis([h.min(), h.max(), z_profile.min(), z_profile.max()])
+        return h, z_profile, point1, point2
+
+    def get_edges(self,
+                  kind_transition='amplitude',
+                  min_step: floating = 0,
+                  verbose: bool = False,
+                  filename: str = ''):
+        """
+        Determine locations of edges for a binary mask. Valid for litography engraving of gratings.
+
+        Parameters:
+            kind_transition:'amplitude' 'phase'.
+            min_step: minimum step for consider a transition
+
+        Returns:
+            type_transition: array with +1, -1 with rasing or falling edges
+            pos_transition: positions x of transitions
+            raising: positions of raising
+            falling: positions of falling
+        """
+
+        pos_transitions, type_transitions, raising, falling = get_edges(
+            self.x, self.u, kind_transition, min_step, verbose, filename)
+        return pos_transitions, type_transitions, raising, falling
+
+    def search_focus(self, kind: str = 'moments', verbose: bool = True):
+        """Search for location of .
+
+        Parameters:
+            kind (str): 'moments' or 'maximum'
+            verbose (bool): If True prints information.
+
+        Returns:
+            (x,y): positions of focus
+        """
+
+        if kind == 'maximum':
+            intensity = np.abs(self.u)**2
+            ix, iy = np.unravel_index(intensity.argmax(), intensity.shape)
+            pos_x, pos_y = self.x[ix], self.y[iy]
+        elif kind == 'moments':
+            _, _, _, moments = beam_width_2D(self.x,
+                                             self.y,
+                                             np.abs(self.u)**2,
+                                             has_draw=False)
+            pos_x, pos_y, _, _, _ = moments
+
+        if verbose is True:
+            print(("x = {:2.3f} um, y = {:2.3f} um".format(pos_x, pos_y)))
+
+        return pos_x, pos_y
+
+    def MTF(self, kind: str = 'mm', has_draw: bool = True, is_matrix: bool = True):
+        """Computes the MTF of a field, If this field is near to focal point, the MTF will be wide
+
+        Parameters:
+            kind (str): 'mm', 'degrees'
+            has_draw (bool): If True draws the MTF
+
+        Returns:
+            (numpy.array) fx: frequencies in lines/mm
+            (numpy.array) mtf_norm: normalizd MTF
+        """
+
+        tmp_field = self.u
+        x = self.x
+        y = self.y
+        self.u = np.abs(self.u)**2
+        MTF_field = self.fft(new_field=True, shift=True, remove0=False)
+
+        num_data_x, num_data_y = MTF_field.u.shape
+
+        mtf_norm = np.abs(MTF_field.u) / np.abs(
+            MTF_field.u[int(num_data_x / 2),
+                        int(num_data_y / 2)])
+
+        delta_x = x[1] - x[0]
+        delta_y = y[1] - y[0]
+
+        frec_nyquist_x = 0.5 / delta_x
+        frec_nyquist_y = 0.5 / delta_y
+
+        fx = 1000 * np.linspace(-frec_nyquist_x, frec_nyquist_x, len(x))
+        fy = 1000 * np.linspace(-frec_nyquist_y, frec_nyquist_y, len(y))
+
+        if kind == 'mm':
+            # frec_x = fx
+            # frec_y = fy
+            text_x = "$f_x (cycles/mm)$"
+            text_y = "$f_y (cycles/mm)$"
+        elif kind == 'degrees':
+            print("not implemented yet")
+            # frec_x = fx
+            # frec_y = fy
+            text_x = "$f_x (cycles/deg - not yet)$"
+            text_y = "$f_x (cycles/deg - not yet)$"
+
+        if has_draw is True:
+            draw2D(
+                mtf_norm,
+                x,
+                y,
+                xlabel=text_x,
+                ylabel=text_y,
+                title="",
+                color="gist_heat",  # YlGnBu  seismic
+                interpolation='bilinear',  # 'bilinear', 'nearest'
+                scale='scaled')
+            plt.colorbar(orientation='vertical', shrink=0.66)
+
+        self.u = tmp_field
+
+        if is_matrix is True:
+            return fx, fy, mtf_norm
+        else:
+            u_mtf = Scalar_field_XY(fx, fy, self.wavelength)
+            u_mtf.u = mtf_norm
+            return u_mtf
+
+    def beam_width_4s(self, has_draw: bool = True):
+        """Returns the beam width parameters according to ISO11146.
+
+        Parameters:
+            has_draw (bool): If True, it draws
+
+        Returns:
+            (float): dx width x
+            (float): dy width y
+            (float): principal_axis, angle
+            (str): (x_mean, y_mean, x2_mean, y2_mean, xy_mean), Moments
+
+        References:
+
+            * https://en.wikipedia.org/wiki/Beam_diameter
+            * http://www.auniontech.com/ueditor/file/20170921/1505982360689799.pdf
+    """
+        dx, dy, principal_axis, (x_mean, y_mean, x2_mean, y2_mean,
+                                 xy_mean) = beam_width_2D(self.x,
+                                                          self.y,
+                                                          np.abs(self.u)**2,
+                                                          has_draw=False)
+
+        if has_draw is True:
+            from matplotlib.patches import Ellipse
+
+            self.draw()
+            ellipse = Ellipse(xy=(x_mean, y_mean),
+                              width=dy,
+                              height=dx,
+                              angle=-principal_axis / degrees)
+            ellipse2 = Ellipse(xy=(x_mean, y_mean),
+                               width=dy / 2,
+                               height=dx / 2,
+                               angle=-principal_axis / degrees)
+
+            ellipse3 = Ellipse(xy=(x_mean, y_mean),
+                               width=dy / 4,
+                               height=dx / 4,
+                               angle=-principal_axis / degrees)
+
+            ax = plt.gca()
+            ax.add_artist(ellipse)
+            ellipse.set_clip_box(ax.bbox)
+            ellipse.set_facecolor('none')
+            ellipse.set_alpha(0.75)
+            ellipse.set_edgecolor('yellow')
+            ellipse.set_linewidth(3)
+
+            ax.add_artist(ellipse2)
+            ellipse2.set_clip_box(ax.bbox)
+            ellipse2.set_facecolor('none')
+            ellipse2.set_alpha(0.75)
+            ellipse2.set_edgecolor('red')
+            ellipse2.set_linewidth(3)
+
+            ax.add_artist(ellipse3)
+            ellipse3.set_clip_box(ax.bbox)
+            ellipse3.set_facecolor('none')
+            ellipse3.set_alpha(0.75)
+            ellipse3.set_edgecolor('black')
+            ellipse3.set_linewidth(3)
+
+            x0 = self.x[0]
+            y0 = self.y[0]
+            plt.plot(x0, y0, 'yellow', label='4$\sigma$')
+            plt.plot(x0, y0, 'red', label='2$\sigma$')
+            plt.plot(x0, y0, 'black', label='1$\sigma$')
+            plt.legend()
+
+        return dx, dy, principal_axis, (x_mean, y_mean, x2_mean, y2_mean,
+                                        xy_mean)
+
+    def intensity(self):
+        """Returns intensity."""
+
+        intensity = (np.abs(self.u)**2)
+        return intensity
+
+    def average_intensity(self, verbose: bool = False):
+        """Returns average intensity as: (np.abs(self.u)**2).sum() / num_data.
+
+        Parameters:
+            verbose(bool): If True prints data.
+        """
+        average_intensity = (np.abs(self.u)**2).mean()
+        if verbose is True:
+            print(("average intensity={} W/m").format(average_intensity))
+
+        return average_intensity
+
+    def send_image_screen(self, id_screen: int, kind: str = 'amplitude'):
+        """Takes the images and sends the images to a screen in full size.
+
+        Parameters:
+            id_screen(hdl): handle to screen
+            kind('str'): 'amplitude', 'intensity', 'phase'
+        """
+
+        amplitude, intensity, phase = field_parameters(self.u)
+
+        if kind == 'amplitude':
+            image = amplitude
+        elif kind == 'intensity':
+            image = intensity
+        elif kind == 'phase':
+
+            phase = (phase + np.pi) % (2 * np.pi) - np.pi
+
+            image = phase + np.pi
+            image[0, 0] = 0
+            image[0, 1] = 2 * np.pi
+            image = image / (2 * np.pi)
+
+        print(("send_image_screen: max={}. min={}".format(
+            image.max(), image.min())))
+
+        screen = screeninfo.get_monitors()[id_screen]
+        window_name = 'projector'
+        cv2.namedWindow(window_name, cv2.WND_PROP_FULLSCREEN)
+        cv2.moveWindow(window_name, screen.x - 1, screen.y - 1)
+        cv2.setWindowProperty(window_name, cv2.WND_PROP_FULLSCREEN,
+                              cv2.WINDOW_FULLSCREEN)
+        cv2.imshow(window_name, image)
+        cv2.waitKey()
+        cv2.destroyAllWindows()
+
+    def get_amplitude(self, matrix: bool = False, new_field: bool = False):
+        """Gets the amplitude of the field.
+
+        Parameters:
+            matrix (bool): if True numpy.matrix is returned
+            new_field (bool): if True it returns a new Scalar_field_XY
+
+        Returns:
+            if New_field is True: Scalar_field_X
+            if matrix is True: numpy.array
+        """
+        amplitude = abs(self.u)
+
+        if matrix is True:
+            return amplitude
+
+        if new_field is True:
+            u_salida = Scalar_field_XY(self.x, self.y, self.wavelength)
+            u_salida.u = amplitude
+            return u_salida
+
+        else:
+            self.u = amplitude
+
+    def get_phase(self, matrix: bool = False, new_field: bool = False):
+        """Gets the phase of the field.
+
+        Parameters:
+            matrix(bool): if True numpy.matrix is returned
+            new_field(bool): if True it returns a new Scalar_field_XY
+
+        Returns:
+            if New_field is True: Scalar_field_X.
+            if Matrix is True: numpy.array.
+        """
+        phase = exp(1j * angle(self.u))
+
+        if matrix is True:
+            return phase
+
+        if new_field is True:
+            u_salida = Scalar_field_XY(self.x, self.y, self.wavelength)
+            u_salida.u = phase
+            return u_salida
+
+        else:
+            self.u = phase
+
+    def remove_phase(self, sign: bool = False, matrix: bool = False, new_field: bool = False):
+        """Removes the phase of the field. Amplitude is kept.
+
+        Parameters:
+            sign (bool): If True, sign is kept, else, it is removed
+            matrix (bool): if True numpy.matrix is returned
+            new_field (bool): if True it returns a new Scalar_field_XY
+
+        Returns:
+            if New_field is True: Scalar_field_X.
+            if Matrix is True: numpy.array.
+        """
+
+        amplitude = np.abs(self.u)
+        phase = np.angle(self.u)
+
+        if sign is False:
+            only_amplitude = amplitude
+        elif sign is True:
+            only_amplitude = np.sign(phase) * amplitude
+
+        if matrix is True:
+            return only_amplitude
+
+        if new_field is True:
+            u_salida = Scalar_field_XY(self.x, self.y, self.wavelength)
+            u_salida.u = only_amplitude
+            return u_salida
+
+        else:
+            self.u = only_amplitude
+
+    def binarize(self,
+                 kind: str = "amplitude",
+                 bin_level: floating | None = None,
+                 level0=None,
+                 level1=None,
+                 new_field: bool = False,
+                 matrix: bool = False):
+        """Changes the number of points in field, mantaining the area.
+
+        Parameters:
+            kind (str): 'amplitude' or 'phase'
+            bin_level (float): value of cut. If None, the cut is in the mean value
+            level0 (float): minimum value. If None, minimum value of field
+            level1 (float): maximum value. If None, maximum value of field
+            new_field (bool): if True returns new field
+            matrix (bool): if True it returs a matrix
+
+        Returns:
+            Scalar_field_XY: if new_field is True returns Scalar_field_XY
+
+        TODO: Check and pass to utils
+        """
+
+        amplitude = self.get_amplitude(matrix=True, new_field=False)
+        phase = self.get_phase(matrix=True, new_field=False)
+
+        if kind == 'amplitude':
+            amplitude_binarized = amplitude
+            maximum = amplitude.max()
+            minimum = amplitude.min()
+            if bin_level is None:
+                bin_level = (maximum + minimum) / 2
+            if level0 is None:
+                level0 = minimum
+            if level1 is None:
+                level1 = maximum
+
+            amplitude_binarized[amplitude <= bin_level] = level0
+            amplitude_binarized[amplitude > bin_level] = level1
+            u_binarized = amplitude_binarized * phase
+
+        if kind == 'phase':
+            phase_binarized = phase
+            maximum = phase.max()
+            minimum = phase.min()
+            if bin_level is None:
+                bin_level = (maximum + minimum) / 2
+            if level0 is None:
+                level0 = minimum
+            if level1 is None:
+                level1 = maximum
+
+            phase_binarized[phase <= bin_level] = level0
+            phase_binarized[phase > bin_level] = level1
+            u_binarized = amplitude * phase_binarized
+
+        if new_field is False and matrix is False:
+            self.u = u_binarized
+            return self.u
+
+        if new_field is False and matrix is True:
+            return u_binarized
+
+        if new_field is True:
+            cn = Scalar_field_XY(self.x, self.y, self.wavelength)
+            cn.u = u_binarized
+            return cn
+
+    def discretize(self,
+                   kind: str = 'amplitude',
+                   num_levels: int = 2,
+                   factor: floating = 1,
+                   phaseInicial: floating = 0,
+                   new_field: bool = True,
+                   matrix: bool = False):
+        """Discretize in a number of levels equal to num_levels.
+
+        Parameters:
+            kind (str): "amplitude" o "phase"
+            num_levels (int): number of levels for the discretization
+            factor (float): from the level, how area is binarized. if 1 everything is binarized,
+            phaseInicial (float): *
+            new_field (bool): if True returns new field
+            matrix (bool): if True it returs a matrix
+
+        Returns:
+            Scalar_field_XY: if new_field is True returns Scalar_field_XY
+
+        TODO: Check and pass to utils
+        """
+
+        if kind == 'amplitude':
+            heights = linspace(0, 1, num_levels)
+            posX = 256 / num_levels
+
+            amplitude = self.get_amplitude(matrix=True, new_field=False)
+            phase = self.get_phase(matrix=True, new_field=False)
+            discretized_image = amplitude
+
+            dist = factor * posX
+
+            for i in range(num_levels):
+                centro = posX / 2 + i * posX
+                abajo = amplitude * 256 > centro - dist / 2
+                arriba = amplitude * 256 <= centro + dist / 2
+                Trues = abajo * arriba
+                discretized_image[Trues] = centro / 256
+
+            u_binarized = discretized_image * phase
+
+        if kind == 'phase':
+            ang = angle(self.get_phase(matrix=True,
+                                       new_field=False)) + phaseInicial + pi
+            ang = ang % (2 * pi)
+            amplitude = self.get_amplitude(matrix=True, new_field=False)
+
+            heights = linspace(0, 2 * pi, num_levels + 1)
+
+            dist = factor * (heights[1] - heights[0])
+
+            discretized_image = exp(1j * (ang))
+
+            for i in range(num_levels + 1):
+                centro = heights[i]
+                abajo = (ang) > (centro - dist / 2)
+                arriba = (ang) <= (centro + dist / 2)
+                Trues = abajo * arriba
+                discretized_image[Trues] = exp(1j * (centro))  # - pi
+
+            Trues = (ang) > (centro + dist / 2)
+            discretized_image[Trues] = exp(1j * (heights[0]))  # - pi
+
+            phase = angle(discretized_image) / pi
+            phase[phase == 1] = -1
+            phase = phase - phase.min()
+            discretized_image = exp(1j * pi * phase)
+
+            u_binarized = amplitude * discretized_image
+
+        if new_field is False and matrix is False:
+            self.u = u_binarized
+            return
+
+        if new_field is True:
+            cn = Scalar_field_XY(self.x, self.y, self.wavelength)
+            cn.u = u_binarized
+            return cn
+
+        if matrix is True:
+            return u_binarized
+
+    def normalize(self, new_field: bool = False):
+        """Normalizes the field so that intensity.max()=1.
+
+        Parameters:
+            new_field (bool): If False the computation goes to self.u. If True a new instance is produced
+        Returns
+            u (numpy.array): normalized optical field
+        """
+        return normalize_field(self, new_field)
+
+    def get_RS_minimum_z(self, n: float = 1., quality: float = 1., verbose=True):
+        """Determines the minimum available distance for RS algorithm. If higher or lower quality parameters is required you can add as a parameter
+
+            Args:
+                n (float): refractive index of the surrounding medium.
+                quality (int, optional): quality. Defaults to 1.
+                verbose (bool, optional): prints info. Defaults to True.
+
+            Returns:
+                z_min (float): z_min for quality_factor>quality
+            """
+
+        range_x = self.x[-1] - self.x[0]
+        range_y = self.y[-1] - self.y[0]
+        num_x = len(self.x)
+        num_y = len(self.y)
+
+        dx = range_x / num_x
+        dy = range_y / num_y
+        dr_real = np.sqrt(dx**2 + dy**2)
+        rmax = np.sqrt(range_x**2 + range_y**2)
+
+        factor = (((quality * dr_real + rmax)**2 -
+                   (self.wavelength / n)**2 - rmax**2) / 2 * n /
+                  self.wavelength)**2 - rmax**2
+
+        if factor > 0:
+            z_min = np.sqrt(factor)
+            z_min = z_min / 2
+        else:
+            z_min = 0
+
+        if verbose:
+            if z_min > 1000:
+                print("z min = {:2.2f} mm".format(z_min / mm))
+            else:
+                print("z min = {:2.2f} um".format(z_min))
+
+        return z_min
+
+    def draw(self,
+             kind: str = 'intensity',
+             logarithm: floating = 0.,
+             normalize: bool = False,
+             title: str = "",
+             filename: str = '',
+             cut_value: floating | None = None,
+             has_colorbar: str = '',
+             colormap_kind: str = '',
+             reduce_matrix: str = 'standard',
+             percentage_intensity: floating | None = None,
+             **kwargs):
+        """Draws  XY field.
+
+        Parameters:
+            kind (str): type of drawing: 'amplitude', 'intensity', 'phase', ' 'field', 'real_field', 'contour'
+            logarithm (bool): If True, intensity is scaled in logarithm
+            normalize (str):  False, 'maximum', 'area', 'intensity'
+            title (str): title for the drawing
+            filename (str): if not '' stores drawing in file,
+            cut_value (float): if provided, maximum value to show
+            has_colorbar (bool): if True draws the colorbar
+            percentage_intensity (None or number): If None it takes from CONF_DRAWING['percentage_intensity'], else uses this value
+            reduce_matrix (str): 'standard'
+        """
+
+        if reduce_matrix in ([], None, ''):
+            pass
+        else:
+            self.reduce_matrix = reduce_matrix
+
+        if kind == 'intensity':
+            id_fig, IDax, IDimage = self.__draw_intensity__(
+                logarithm, normalize, title, cut_value, colormap_kind,
+                **kwargs)
+        elif kind == 'amplitude':
+            id_fig, IDax, IDimage = self.__drawAmplitude__(
+                logarithm, normalize, title, cut_value, colormap_kind,
+                **kwargs)
+        elif kind == 'phase':
+            id_fig, IDax, IDimage = self.__draw_phase__(
+                title, colormap_kind, percentage_intensity, **kwargs)
+        elif kind == 'field':
+            id_fig = self.__draw_field__(logarithm, normalize, title,
+                                         cut_value, colormap_kind,
+                                         percentage_intensity, **kwargs)
+            IDax = None
+            IDimage = None
+        elif kind == 'real_field':
+            id_fig, IDax, IDimage = self.__draw_real_field__(
+                logarithm, normalize, title, cut_value, **kwargs)
+        else:
+            print("not in kinds")
+
+        if has_colorbar in ('horizontal', 'vertical'):
+            plt.colorbar(orientation=has_colorbar, shrink=0.5)
+
+        plt.tight_layout()
+        if not filename == '':
+            plt.savefig(filename,
+                        dpi=100,
+                        bbox_inches='tight',
+                        pad_inches=0.05)
+
+        return id_fig, IDax, IDimage
+
+    def __draw_intensity__(self,
+                           logarithm: floating = 0.,
+                           normalize='maximum',
+                           title: str = "",
+                           cut_value: floating | None = None,
+                           colormap_kind: str = '',
+                           **kwargs):
+        """Draws intensity  XY field.
+
+        Parameters:
+            logarithm (bool): If True, intensity is scaled in logarithm
+            normalize (str):  False, 'maximum', 'area', 'intensity'
+            title (str): title for the drawing
+            cut_value (float): if provided, maximum value to show
+        """
+        amplitude, intensity, phase = field_parameters(self.u,
+                                                       has_amplitude_sign=True)
+        if colormap_kind in ['', None, []]:
+            colormap_kind = self.CONF_DRAWING["color_intensity"]
+        intensity = normalize_draw(intensity, logarithm, normalize, cut_value)
+        id_fig, IDax, IDimage = draw2D(intensity,
+                                       self.x,
+                                       self.y,
+                                       xlabel="$x  (\mu m)$",
+                                       ylabel="$y  (\mu m)$",
+                                       title=title,
+                                       color=colormap_kind,
+                                       reduce_matrix=self.reduce_matrix,
+                                       **kwargs)
+        plt.tight_layout()
+
+        if self.type == 'Scalar_mask_XY':
+            plt.clim(0, 1)
+
+        return id_fig, IDax, IDimage
+
+    def __drawAmplitude__(self,
+                          logarithm: floating = 0.,
+                          normalize='maximum',
+                          title='intensity',
+                          cut_value=1,
+                          colormap_kind: str = '',
+                          **kwargs):
+        """Draws amplitude  XY field.
+
+        Parameters:
+            logarithm (bool): If True, intensity is scaled in logarithm
+            normalize (str):  False, 'maximum', 'area', 'intensity'
+            title (str): title for the drawing
+            cut_value (float): if provided, maximum value to show
+        """
+        amplitude, intensity, phase = field_parameters(self.u,
+                                                       has_amplitude_sign=True)
+        amplitude = normalize_draw(amplitude, logarithm, normalize, cut_value)
+        max_amplitude = np.abs(amplitude).max()
+        if colormap_kind in ['', None, []]:
+            colormap_kind = self.CONF_DRAWING["color_amplitude"]
+        id_fig, IDax, IDimage = draw2D(amplitude,
+                                       self.x,
+                                       self.y,
+                                       xlabel="$x  (\mu m)$",
+                                       ylabel="$y  (\mu m)$",
+                                       title=title,
+                                       color=colormap_kind,
+                                       reduce_matrix=self.reduce_matrix,
+                                       **kwargs)
+        plt.clim(-max_amplitude, max_amplitude)
+
+        return id_fig, IDax, IDimage
+
+    def __draw_phase__(self,
+                       title=r'phase/pi',
+                       colormap_kind: str = '',
+                       percentage_intensity: floating | None = None,
+                       **kwargs):
+        """Draws phase of  XY field
+
+        Parameters:
+            title (str): title for the drawing
+        """
+        amplitude, intensity, phase = field_parameters(self.u,
+                                                       has_amplitude_sign=True)
+        phase[phase == 1] = -1
+        phase = phase / degrees
+
+        if percentage_intensity is None:
+            percentage_intensity = percentage_intensity_config
+
+        phase[intensity < percentage_intensity * (intensity.max())] = 0
+
+        if colormap_kind in ['', None, []]:
+            colormap_kind = self.CONF_DRAWING["color_phase"]
+
+        id_fig, IDax, IDimage = draw2D(phase,
+                                       self.x,
+                                       self.y,
+                                       xlabel="$x  (\mu m)$",
+                                       ylabel="$y  (\mu m)$",
+                                       title=title,
+                                       color=colormap_kind,
+                                       reduce_matrix=self.reduce_matrix,
+                                       **kwargs)  # seismic gist_heat
+        plt.clim(vmin=-180, vmax=180)
+
+        return id_fig, IDax, IDimage
+
+    def __draw_field__(self,
+                       logarithm: floating = 0.,
+                       normalize='maximum',
+                       title: str = "",
+                       cut_value: floating | None = None,
+                       colormap_kind: str = '',
+                       percentage_intensity: floating | None = None,
+                       **kwargs):
+        """Draws field  XY field.
+
+        Parameters:
+            logarithm(bool): If True, intensity is scaled in logarithm
+            normalize(str):  False, 'maximum', 'area', 'intensity'
+            title(str): title for the drawing
+            cut_value(float): if provided, maximum value to show
+        """
+
+        amplitude, intensity, phase = field_parameters(self.u,
+                                                       has_amplitude_sign=True)
+
+        intensity = reduce_matrix_size(self.reduce_matrix, self.x, self.y,
+                                       intensity)
+
+        phase = reduce_matrix_size(self.reduce_matrix, self.x, self.y, phase)
+
+        if percentage_intensity is None:
+            percentage_intensity = percentage_intensity_config
+
+        phase[intensity < percentage_intensity * (intensity.max())] = 0
+
+        xsize, ysize = rcParams['figure.figsize']
+
+        #plt.figure(figsize=(2 * xsize, 2 * ysize))
+        plt.figure()
+        plt.suptitle(title)
+        extension = [self.x[0], self.x[-1], self.y[0], self.y[-1]]
+
+        intensity = normalize_draw(intensity, logarithm, normalize, cut_value)
+
+        plt.subplot(1, 2, 1)
+
+        h1 = plt.imshow(intensity,
+                        interpolation='bilinear',
+                        aspect='auto',
+                        origin='lower',
+                        extent=extension)
+        plt.xlabel("$x  (\mu m)$")
+        plt.ylabel("$y  (\mu m)$")
+        plt.colorbar(orientation='horizontal', shrink=0.66, pad=0.1)
+
+        plt.axis('scaled')
+        plt.axis(extension)
+        plt.title("$intensity$")
+        h1.set_cmap(self.CONF_DRAWING["color_intensity"])
+        if self.type == 'Scalar_mask_XY':
+            plt.clim(0, 1)
+
+        plt.subplot(1, 2, 2)
+        phase = phase / degrees
+
+        # elimino la fase en la visualicion cuando no hay campo
+        h2 = plt.imshow(phase,
+                        interpolation='bilinear',
+                        aspect='auto',
+                        origin='lower',
+                        extent=extension)
+        plt.xlabel("$x  (\mu m)$")
+        plt.ylabel("$y  (\mu m)$")
+        plt.colorbar(orientation='horizontal', shrink=0.66, pad=0.1)
+
+        plt.axis('scaled')
+        plt.axis(extension)
+        plt.title("$phase$")
+        plt.clim(-180, 180)
+        h2.set_cmap(self.CONF_DRAWING["color_phase"])  #
+        plt.subplots_adjust(0.01, 0.01, 0.99, 0.95, 0.35, 0.35)
+        return (h1, h2)
+
+    def __draw_real_field__(self,
+                            logarithm: floating = 0.,
+                            normalize='maximum',
+                            cut_value: floating | None = 1,
+                            title: str = "",
+                            colormap_kind: str = '',
+                            percentage_intensity: floating | None = None,
+                            **kwargs):
+        """Draws real field  XY field.
+
+        Parameters:
+            logarithm(bool): If True, intensity is scaled in logarithm
+            normalize(str):  False, 'maximum', 'area', 'intensity'
+            title(str): title for the drawing
+            cut_value(float): if provided, maximum value to show
+        """
+        if percentage_intensity is None:
+            percentage_intensity = percentage_intensity_config
+
+        rf = np.real(self.u)
+        intensity = np.abs(self.u)**2
+        rf[intensity < percentage_intensity * (intensity.max())] = 0
+
+        if colormap_kind in ['', None, []]:
+            colormap_kind = self.CONF_DRAWING["color_real"]
+
+        id_fig, IDax, IDimage = draw2D(rf,
+                                       self.x,
+                                       self.y,
+                                       xlabel="$x  (\mu m)$",
+                                       ylabel="$y  (\mu m)$",
+                                       title=title,
+                                       color=colormap_kind,
+                                       reduce_matrix=self.reduce_matrix,
+                                       **kwargs)
+
+        return id_fig, IDax, IDimage
+
+    def video(self,
+              kind: str,
+              zs: NDArrayFloat,
+              logarithm: floating = 0.,
+              normalize: bool = False,
+              time_video=10 * seconds,
+              frames_reduction=1,
+              filename='video.avi',
+              dpi=100):
+        """Makes a video TODO
+
+        Parameters:
+            kind(str): 'intensity', 'phase', 'amplitude'
+        """
+
+        fig = plt.figure()
+        ax = fig.add_subplot(111, autoscale_on=False)
+        ax.grid()
+        plt.xlim(self.x[0], self.x[-1])
+        plt.ylim(self.y[0], self.y[-1])
+
+        def animate(i):
+            t2 = self.RS(z=zs[i], new_field=True)
+
+            image = reduce_matrix_size(self.reduce_matrix, self.x, self.y,
+                                       t2.u)
+
+            I_drawing = prepare_drawing(image, kind, logarithm, normalize)
+            ax.imshow(I_drawing)
+            ax.set_title("$z = {:2.0f} \mu m$".format(zs[i]))
+            return i
+
+        ani = animation.FuncAnimation(fig,
+                                      animate,
+                                      list(range(0, len(zs),
+                                                 frames_reduction)),
+                                      interval=25,
+                                      blit=False)
+
+        fps = int(len(zs) / (time_video * frames_reduction))
+
+        ani.save(filename, fps=fps, dpi=dpi)
+
+
+def kernelRS(X: NDArrayFloat, Y: NDArrayFloat, wavelength: floating, z: floating,
+             n: float = 1., kind: str = 'z'):
+    """Kernel for RS propagation. 
+
+    Parameters:
+        X(numpy.array): positions x
+        Y(numpy.array): positions y
+        wavelength(float): wavelength of incident fields
+        z(float): distance for propagation
+        n(float): refractive index of background
+        kind(str): 'z', 'x', '0': for simplifying vector propagation
+
+    Returns:
+        complex np.array: kernel
+    """
+    k = 2 * pi * n / wavelength
+    R = sqrt(X**2 + Y**2 + z**2)
+    if kind == 'z':
+        return 1 / (2 * pi) * exp(1.j * k * R) * z / R**2 * (1 / R - 1.j * k)
+    elif kind == 'x':
+        return 1 / (2 * pi) * exp(1.j * k * R) * X / R**2 * (1 / R - 1.j * k)
+    elif kind == 'y':
+        return 1 / (2 * pi) * exp(1.j * k * R) * Y / R**2 * (1 / R - 1.j * k)
+    elif kind == '0':
+        return 1 / (2 * pi) * exp(1.j * k * R) / R * (1 / R - 1.j * k)
+
+
+def kernelRSinverse(X: NDArrayFloat, Y: NDArrayFloat, wavelength: floating, z: floating,
+                    n: floating = 1., kind: str = 'z'):
+    """Kernel for inverse RS propagation
+
+    Parameters:
+        X(numpy.array): positions x
+        Y(numpy.array): positions y
+        wavelength(float): wavelength of incident fields
+        z(float): distance for propagation
+        n(float): refractive index of background
+        kind(str): 'z', 'x', '0': for simplifying vector propagation
+
+    Returns:
+        complex np.array: kernel
+    """
+    k = 2 * pi * n / wavelength
+    R = sqrt(X**2 + Y**2 + z**2)
+    if kind == 'z':
+        return 1 / (2 * pi) * exp(-1.j * k * R) * z / R**2 * (1 / R + 1.j * k)
+    elif kind == 'x':
+        return 1 / (2 * pi) * exp(-1.j * k * R) * X / R**2 * (1 / R + 1.j * k)
+    elif kind == 'y':
+        return 1 / (2 * pi) * exp(-1.j * k * R) * Y / R**2 * (1 / R + 1.j * k)
+    elif kind == '0':
+        return 1 / (2 * pi) * exp(-1.j * k * R) / R * (1 / R + 1.j * k)
+
+
+def kernelFresnel(X: NDArrayFloat, Y: NDArrayFloat, wavelength: floating, z: floating,
+                  n: floating = 1.):
+    """
+    Kernel for Fresnel propagation.
+
+    Parameters:
+        X(numpy.array): positions x
+        Y(numpy.array): positions y
+        wavelength(float): wavelength of incident fields
+        z(float): distance for propagation
+        n(float): refractive index of background
+
+    Returns:
+        complex np.array: kernel
+    """
+    k = 2 * pi * n / wavelength
+    return exp(1.j * k * (z + (X**2 + Y**2) /
+                          (2 * z))) / (1.j * wavelength * z)
+
+
+def PWD_kernel(u: NDArrayComplex, n: floating, k0: floating, k_perp2: NDArrayComplex,
+               dz: floating):
+    """
+    Step for scalar(TE) Plane wave decomposition(PWD) algorithm.
+
+    Parameters:
+        u(np.array): field
+        n(np.array): refractive index
+        k0(float): wavenumber
+        k_perp(np.array): transversal k
+        dz(float): increment in distances
+
+    Returns:
+        (numpy.array): Field at at distance dz from the incident field
+
+    References:
+        1. Schmidt, S. et al. Wave - optical modeling beyond the thin - element - approximation. Opt. Express 24, 30188 (2016).
+
+    """
+    absorption = 0.00
+
+    Ek = fftshift(fft2(u))
+    # H = np.exp(1j * dz * csqrt(n**2 * k0**2 - k_perp2.transpose()) - absorption)
+    H = np.exp(1j * dz * csqrt(n**2 * k0**2 - k_perp2) - absorption)
+
+    result = (ifft2(fftshift(H * Ek)))
+    return result
+
+
+def WPM_schmidt_kernel(u: NDArrayComplex, n: floating, k0: floating, k_perp2: NDArrayComplex,
+                       dz: floating):
+    """
+    Kernel for fast propagation of WPM method
+
+    Parameters:
+        u (np.array): fields
+        n (np.array): refractive index
+        k0 (float): wavenumber
+        k_perp2 (np.array): transversal k**2
+        dz (float): increment in distances
+
+    References:
+
+        1. M. W. Fertig and K.-H. Brenner, “Vector wave propagation method,” J. Opt. Soc. Am. A, vol. 27, no. 4, p. 709, 2010.
+
+        2. S. Schmidt et al., “Wave-optical modeling beyond the thin-element-approximation,” Opt. Express, vol. 24, no. 26, p. 30188, 2016.
+    """
+    refractive_indexes = np.unique(n)
+
+    u_final = np.zeros_like(u, dtype=complex)
+    for m, n_m in enumerate(refractive_indexes):
+        # print (m, n_m)
+        u_temp = PWD_kernel(u, n_m, k0, k_perp2, dz)
+        Imz = (n == n_m)
+        u_final = u_final + Imz * u_temp
+
+    return u_final
+
+
+def get_RS_minimum_z(range_x: floating,
+                     range_y: floating,
+                     num_x: int,
+                     num_y: int,
+                     wavelength: floating,
+                     n: float = 1.,
+                     quality: floating = 1,
+                     verbose: bool = True):
+    """_summary_
+
+    Args:
+        range_x (float): range_x
+        range_y (float): range_y
+        num_x (int): num_x
+        num_y (int): num_y
+        z (float): z
+        wavelength (float): wavelength
+        n (float): refractive index
+        quality (int, optional): quality. Defaults to 1.
+        verbose (bool, optional): prints info. Defaults to True.
+
+    Returns:
+        z_min (float): z_min for quality_factor>quality
+    """
+
+    dx = range_x / num_x
+    dy = range_y / num_y
+    dr_real = np.sqrt(dx**2 + dy**2)
+    rmax = np.sqrt(range_x**2 + range_y**2)
+
+    factor = (
+        ((quality * dr_real + rmax)**2 -
+         (wavelength / n)**2 - rmax**2) / 2 * n / wavelength)**2 - rmax**2
+
+    if factor > 0:
+        zmin = np.sqrt(factor)
+        zmin = zmin / 2
+    else:
+        zmin = 0
+
+    if verbose:
+        print("z min = {:2.2f}".format(zmin))
+
+    return zmin
+
+
+def quality_factor(range_x: floating, range_y: floating, num_x: int, num_y: int,
+                   z: floating, wavelength: floating, n: float = 1., verbose: bool = False):
+    """Determine the quality factor for RS algorithm
+
+    Args:
+        range_x (float): range_x
+        range_y (float): range_y
+        num_x (int): num_x
+        num_y (int): num_y
+        z (float): z
+        wavelength (float): wavelength
+        n (float): refractive index
+        verbose (bool, optional): prints info. Defaults to True.
+
+
+    Returns:
+        _type_: _description_
+    """
+
+    dx = range_x / num_x
+    dy = range_y / num_y
+    dr_real = np.sqrt(dx**2 + dy**2)
+    rmax = np.sqrt(range_x**2 + range_y**2)
+
+    dr_ideal = np.sqrt((wavelength / n)**2 + rmax**2 + 2 *
+                       (wavelength / n) * np.sqrt(rmax**2 + z**2)) - rmax
+    quality = dr_ideal / dr_real
+    quality = quality * 2
+
+    if verbose:
+        print("Quality factor = {:2.2f}".format(quality))
+
+    return quality