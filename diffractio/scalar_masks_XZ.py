#!/usr/bin/env python3
# -*- coding: utf-8 -*-
"""Generates Scalar_mask_XZ class for definingn masks. Its parent is Scalar_field_XZ.

The main atributes are:
    * self.x - x positions of the field
    * self.z - z positions of the field
    * self.u - field XZ
    * self.n - refraction index XZ
    * self.wavelength - wavelength of the incident field. The field is monochromatic


The magnitude is related to microns: `micron = 1.`


*Class for unidimensional scalar masks*

*Functions*
    * extrude_mask, mask_from_function, mask_from_array, object_by_surfaces
    * image
    * semi_plane, layer, rectangle, slit, sphere, semi_sphere
    * wedge, prism, biprism
    * ronchi_grating, sine_grating
    * probe
    * lens_plane_convergent, lens_convergent, lens_plane_divergent, lens_divergent
    * roughness
"""

from copy import deepcopy

import matplotlib.image as mpimg
import numexpr as ne
import scipy.ndimage as ndimage
from scipy.interpolate import interp1d

from . import degrees, np, plt, sp, um
from .scalar_fields_XZ import Scalar_field_XZ
from .scalar_masks_X import Scalar_mask_X
from .utils_math import nearest, nearest2
from .utils_optics import roughness_1D


class Scalar_mask_XZ(Scalar_field_XZ):
    """Class for working with XZ scalar masks.

    Parameters:
        x (numpy.array): linear array with equidistant positions.
            The number of data is preferibly :math:`2^n` .
        z (numpy.array): linear array wit equidistant positions for z values
        wavelength (float): wavelength of the incident field
        n_background (float): refraction index of background
        info (str): String with info about the simulation

    Attributes:
        self.x (numpy.array): linear array with equidistant positions. The number of data is preferibly :math:`2^n`.
        self.z (numpy.array): linear array wit equidistant positions for z values
        self.wavelength (float): wavelength of the incident field.
        self.u0 (numpy.array): (x) size x - field at the last z position
        self.u (numpy.array): (x,z) complex field
        self.n_background (numpy.array): (x,z) refraction index
        self.info (str): String with info about the simulation
    """

    def __init__(self, x=None, z=None, wavelength=None, n_background=1, info=""):
        """inits a new experiment:
        x: numpy array with x locations
        z: numpy array with z locations
        wavelength: wavelength of light
        n_backgraound: refraction index of background
        info: text to describe the instance of the class"""
        super().__init__(x, z, wavelength, n_background, info)
        self.type = "Scalar_mask_XZ"

    def extrude_mask(self, t, z0, z1, refractive_index, v_globals={}, angle=0):
        """
        Converts a Scalar_mask_X in volumetric between z0 and z1 by growing between these two planes
        Parameters:
            t (Scalar_mask_X): an amplitude mask of type Scalar_mask_X.
            z0 (float): initial  position of mask
            z1 (float): final position of mask
            refractive_index (float, str): can be a number or a function n(x,z)
        """

        iz0, value, distance = nearest(vector=self.z, number=z0)
        iz1, value, distance = nearest(vector=self.z, number=z1)

        if isinstance(refractive_index, (int, float, complex)):
            n_is_number = True
            # refractive_index = refractive_index * np.ones((iz1 - iz0))
        else:
            n_is_number = False
            v_locals = {"self": self, "sp": sp, "degrees": degrees, "um": um}
            tmp_refractive_index = refractive_index

        for i, index in enumerate(range(iz0, iz1)):
            if n_is_number is False:
                v_locals["z"] = self.z[index]
                v_locals["x"] = self.x

                refractive_index = eval(tmp_refractive_index, v_globals, v_locals)
            self.n = self.n.astype(complex)
            self.n[index,:] = refractive_index * (1 - t.u)
            self.n[index,:] = self.n[index,:] + self.n_background * t.u
            # self.n = refractive_index

    def mask_from_function(
        self, r0, refractive_index, f1, f2, z_sides, angle, v_globals={}
    ):
        """
        Phase mask defined between two surfaces f1 and f1: h(x,z)=f2(x,z)-f1(x,z)

        Parameters:
            r0 (float, float): location of the mask
            refractive_index (float, str): can be a number or a function n(x,z)
            f1 (str): function that delimits the first surface
            f2 (str): function that delimits the second surface
            z_sides (float, float): limiting upper and lower values in z,
            angle (float): angle of rotation (radians)
            v_globals (dict): dict with global variables
        """

        v_locals = {"self": self, "sp": sp, "degrees": degrees, "um": um}

        F2 = eval(f2, v_globals, v_locals)
        F1 = eval(f1, v_globals, v_locals)
        # Rotacion del square/rectangle
        Xrot, Zrot = self.__rotate__(angle, r0)

        # Transmitancia de los points interiores
        ipasa = (Xrot > z_sides[0]) & (Xrot < z_sides[1]) & (Zrot < F2) & (Zrot > F1)
        self.n[ipasa] = refractive_index
        return ipasa

    def mask_from_array(
        self,
        r0=(0 * um, 0 * um),
        refractive_index=1.5,
        array1=None,
        array2=None,
        x_sides=None,
        angle=0 * degrees,
        v_globals={},
        interp_kind="quadratic",
        has_draw=False,
    ):
        """Mask defined between two surfaces given by arrays (x,z): h(x,z)=f2(x,z)-f1(x,z).
        For the definion of f1 and f2 from arrays is performed an interpolation

        Parameters:
            r0 (float, float): location of the mask
            refractive_index (float, str): can be a number or a function n(x,z)
            array1 (numpy.array): array (x,z) that delimits the first surface
            array2 (numpy.array): array (x,z) that delimits the second surface
            x_sides (float, float): limiting upper and lower values in x,
            angle (float): angle of rotation (radians): TODO -> not working
            v_globals (dict): dict with global variables -> TODO perphaps it is not necessary
            interp_kind: 'linear', 'nearest', 'zero', 'slinear', 'quadratic', 'cubic'
        """

        x_c, z_c = r0

        f1_interp = interp1d(
            array1[:, 0] + x_c,
            array1[:, 1] + z_c,
            kind=interp_kind,
            bounds_error=False,
            fill_value=array1[0, 1] + z_c,
            assume_sorted=True,
        )

        f2_interp = interp1d(
            array2[:, 0] + x_c,
            array2[:, 1] + z_c,
            kind=interp_kind,
            bounds_error=False,
            fill_value=array2[0, 1] + z_c,
            assume_sorted=True,
        )

        F1 = f1_interp(self.x)
        F2 = f2_interp(self.x)

        if has_draw is True:
            plt.figure()
            plt.plot(self.x, F1)
            plt.plot(self.x, F2, "r")

        Xrot, Zrot = self.__rotate__(angle, r0)

        i_z1, _, _ = nearest2(self.z, F1)
        i_z2, _, _ = nearest2(self.z, F2)
        ipasa = np.zeros_like(self.n, dtype=bool)
        for i, xi in enumerate(self.x):
            #     minor, mayor = min(i_z1[i], i_z2[i]), max(i_z1[i], i_z2[i])
            #     ipasa[i, minor:mayor] = True
            ipasa[i, i_z1[i] : i_z2[i]] = True

        if x_sides is None:
            self.n[ipasa] = refractive_index
            return ipasa

        else:
            ipasa2 = Xrot < x_sides[1]
            ipasa3 = Xrot > x_sides[0]

            self.n[ipasa * ipasa2 * ipasa3] = refractive_index
            return ipasa * ipasa2 * ipasa3

    def mask_from_array_proposal(
        self,
        r0=(0 * um, 0 * um),
        refractive_index_substrate=1.5,
        refractive_index_mask=None,
        array1=None,
        array2=None,
        x_sides=None,
        angle=0 * degrees,
        v_globals={},
        interp_kind="quadratic",
        has_draw=False,
    ):
        """Mask defined between two surfaces given by arrays (x,z): h(x,z)=f2(x,z)-f1(x,z).
        For the definion of f1 and f2 from arrays is performed an interpolation

        Parameters:
            r0 (float, float): location of the mask
            refractive_index_mask (float, str): can be a number or a function n(x,z)
            refractive_index_substrate (float, str): can be a number or a function n(x,z)

            array1 (numpy.array): array (x,z) that delimits the first surface
            array2 (numpy.array): array (x,z) that delimits the second surface
            x_sides (float, float): limiting upper and lower values in x,
            angle (float): angle of rotation (radians): TODO -> not working
            v_globals (dict): dict with global variables -> TODO perphaps it is not necessary
            interp_kind: 'linear', 'nearest', 'zero', 'slinear', 'quadratic', 'cubic'
        """

        x0, z0 = r0

        f1_interp = interp1d(
            array1[:, 0] + x0,
            array1[:, 1] + z0,
            kind=interp_kind,
            bounds_error=False,
            fill_value=array1[0, 1] + z0,
            assume_sorted=True,
        )

        f2_interp = interp1d(
            array2[:, 0] + x0,
            array2[:, 1] + z0,
            kind=interp_kind,
            bounds_error=False,
            fill_value=array2[0, 1] + z0,
            assume_sorted=True,
        )

        F1 = f1_interp(self.x)
        F2 = f2_interp(self.x)

        if has_draw is True:
            plt.figure()
            plt.plot(self.x, F1)
            plt.plot(self.x, F2, "r")

        Xrot, Zrot = self.__rotate__(angle, r0)

        i_z1, _, _ = nearest2(self.z, F1)
        i_z2, _, _ = nearest2(self.z, F2)
        ipasa = np.zeros_like(self.n, dtype=bool)

        for i, xi in enumerate(self.x):
            minor, mayor = min(i_z1[i], i_z2[i]), max(i_z1[i], i_z2[i])
            ipasa[i, minor:mayor] = True

        if refractive_index_mask not in (None, "", []):
            ipasa_substrate = np.zeros_like(self.u)
            z_subst_0 = np.max(F1)
            z_subst_1 = np.min(F2)

            i_z1, _, _ = nearest(self.z, z_subst_0)
            i_z2, _, _ = nearest(self.z, z_subst_1)
            ipasa_substrate[:, i_z1:i_z2] = refractive_index_substrate

        if x_sides is None:
            self.n[ipasa] = refractive_index_mask
            if refractive_index_mask not in (None, "", []):
                ipasa_substrate[:, i_z1:i_z2] = refractive_index_substrate
                self.n[ipasa_substrate] = refractive_index_substrate

            return ipasa

        else:
            ipasa2 = Xrot < x_sides[1]
            ipasa3 = Xrot > x_sides[0]

            self.n[ipasa * ipasa2 * ipasa3] = refractive_index_mask
            self.n[ipasa_substrate] = refractive_index_substrate

            return ipasa * ipasa2 * ipasa3

    def object_by_surfaces(
        self, rotation_point, refractive_index, Fs, angle, v_globals={}, verbose=False
    ):
        """Mask defined by n surfaces given in array Fs={f1, f2, ....}.
        h(x,z)=f1(x,z)*f2(x,z)*....*fn(x,z)


        Parameters:
            rotation_point (float, float): location of the mask
            refractive_index (float, str): can be a number or a function n(x,z)
            Fs (list): condtions as str that will be computed using eval
            array1 (numpy.array): array (x,z) that delimits the second surface
            angle (float): angle of rotation (radians)
            v_globals (dict): dict with global variables -> TODO perphaps it is not necessary
            verbose (bool): shows data if true
        """

        # Rotacion del square/rectangle
        Xrot, Zrot = self.__rotate__(angle, rotation_point)

        v_locals = {"self": self, "sp": sp, "degrees": degrees, "um": um, "np": np}

        v_locals["Xrot"] = Xrot
        v_locals["Zrot"] = Zrot

        conditions = []
        for fi in Fs:
            # result_condition = eval(fi, v_globals, v_locals)
            try:
                result_condition = ne.evaluate(fi, v_globals, v_locals)
            except:
                result_condition = eval(fi, v_globals, v_locals)

            conditions.append(result_condition)

        # Transmitancia de los puntos interiores
        ipasa = conditions[0]
        for cond in conditions:
            ipasa = ipasa & cond

        if verbose is True:
            print((" n = {}".format(refractive_index)))

        if isinstance(refractive_index, (int, float, complex)):
            self.n[ipasa] = refractive_index
            return ipasa
        else:
            v_locals = {"self": self, "sp": sp, "degrees": degrees, "um": um}
            tmp_refractive_index = refractive_index

            v_locals["X"] = Xrot
            v_locals["Z"] = Zrot

            refractive_index = eval(tmp_refractive_index, v_globals, v_locals)
            self.n[ipasa] = refractive_index[ipasa]
            return ipasa

    def add_surfaces(
        self, fx, x_sides, refractive_index, min_incr=0.1, angle=0 * degrees
    ):
        """A topography fx is added to one of the faces of object u (self.n).


        Parameters:
            u (Scalar_mask_XZ): topography
            fx (numpy.array, numpy.array):  [x1, fx1], [x2, fx2] array with topography to add
            x_sides (float, float): positions of edges
            refractive_index (float, str): refraction index: number of string
            min_incr (float): minimum variation of refraction index to detect edge.
            angle (float (float, float)): angle and optative rotation angle.
        """
        z0 = self.z
        x0 = self.x
        len_x, len_z = self.n.shape

        # surface detection
        diff1a = np.diff(np.abs(self.n), axis=1)
        diff1a = np.append(diff1a, np.zeros((len_x, 1)), axis=1)

        # cada uno de los lados
        ix_l, iz_l = (diff1a > min_incr).nonzero()
        ix_r, iz_r = (diff1a < -min_incr).nonzero()

        x_lens_l = x0[ix_l]
        h_lens_l = z0[iz_l]

        x_lens_r = x0[ix_r]
        h_lens_r = z0[iz_r]

        fx1, fx2 = fx

        if fx1 is not None:
            x_1, h_1 = fx1  # primera superficie
            h_1_new = np.interp(x_lens_l, x_1, h_1)
            h_lens_l = h_lens_l + h_1_new
        if fx2 is not None:
            x_2, h_2 = fx2  # segunda superficie
            h_2_new = np.interp(x_lens_r, x_2, h_2)
            h_lens_r = h_lens_r + h_2_new

        len_z1 = len(x_lens_l)
        fx1_n = np.concatenate((x_lens_l, h_lens_l)).reshape(2, len_z1).T

        len_z2 = len(x_lens_r)
        fx2_n = np.concatenate((x_lens_r, h_lens_r)).reshape(2, len_z2).T

        perfil_previo = self.borders
        self.clear_refractive_index()
        self.mask_from_array(
            r0=(0 * um, 0 * um),
            refractive_index=refractive_index,
            array1=fx1_n,
            array2=fx2_n,
            x_sides=x_sides,
            angle=0 * degrees,
            interp_kind="linear",
        )

        self.surface_detection()  # bordes nuevos
        perfil_nuevo = self.borders

        return perfil_previo, perfil_nuevo

    def discretize_refractive_index(
        self, num_layers=None, n_layers=None, new_field=False
    ):
        """Takes a refraction index an discretize it according refraction indexes.

        Args:
            num_layers ((int,int), optional): number of layers (for real and imaginary parts), without counting background. Defaults to None.
                By default, both parameters are None, but one of then must be filled. If both are present, num_layers is considered
            n_layers (np.array, optional): array with refraction indexes to discretize. Defaults to None.
            new_field (bool): If True, it generates a new field.

        Returns:
            (np.array): refraction indexes selected.
        """

        def _discretize_(refractive_index, n_layers):
            n_new = np.zeros_like(refractive_index, dtype=float)

            i_n, _, _ = nearest2(n_layers, refractive_index)
            i_n = i_n.reshape(refractive_index.shape)

            for i, n in enumerate(n_layers):
                n_new[i_n == i] = n_layers[i]

            return n_new

        if num_layers is not None:
            if isinstance(num_layers, int):
                num_layers = (num_layers, 1)

        n_real = np.around(self.n.real, 4)
        kappa = np.around(self.n.imag, 4)

        if num_layers[0] is not None:
            if num_layers[0] > 1:
                repeated_values = np.unique(n_real)
                repeated_values = np.delete(
                    repeated_values, np.where(repeated_values == self.n_background)
                )

                n_min, n_max = repeated_values.min(), repeated_values.max()
                n_layers = np.linspace(n_min, n_max, num_layers[0])
                n_layers = np.append(n_layers, self.n_background)
                n_layers = np.unique(n_layers)
                n_new = _discretize_(n_real, n_layers)
            else:
                n_new = n_real
        else:
            n_new = n_real

        if num_layers[1] is not None:
            if num_layers[1] > 1:
                repeated_values = np.unique(kappa)

                k_min, k_max = repeated_values.min(), repeated_values.max()
                k_layers = np.linspace(k_min, k_max, num_layers[1])
                k_layers = np.unique(k_layers)
                k_new = _discretize_(kappa, k_layers)
            else:
                k_new = np.zeros_like(kappa)
                k_new[kappa > kappa.max() / 2] = kappa.max()
        else:
            k_new = kappa

        if new_field is True:
            t_new = self.duplicate()
            t_new.u = np.zeros_like(t_new.u)
            t_new.n = n_new + 1j * k_new
            return t_new
        else:
            self.n = n_new + 1j * k_new

    def image(self, filename, n_max, n_min, angle=0, invert=False):
        """Converts an image file in an xz-refraction index matrix.
        If the image is gray-scale the refraction index is gradual betwee n_min and n_max.
        If the image is color, we get the first Red frame

        Parameters:
            filename (str): filename of the image
            n_max (float): maximum refraction index
            n_min (float): minimum refraction index
            angle (float): angle to rotate the image in radians
            invert (bool): if True the image is inverted

        TODO: Now it is only possible that image size is equal to XZ, change using interpolation
            Rotation position
        """

        image3D = mpimg.imread(filename)
        if len(image3D.shape) > 2:
            image = image3D[:, :, 0]
        else:
            image = image3D
        """
        lengthImage = True
        if lengthImage is False:
            length = (len(xsampling), len(ysampling))
            image = np.resize(image,length)

        if lengthImage is True:
            # length = im.size
            length = image.shape
            self.x = linspace(self.x[0], self.x[-1], length[0])
            self.y = linspace(self.y[0], self.y[-1], length[1])
            # self.X, self.Y = meshgrid(self.x, self.y)
            X, Y = meshgrid(self.x, self.y)
        """
        # angle is in degrees
        image = ndimage.rotate(image, angle * 180 / np.pi, reshape=False)
        image = np.array(image)
        image = (image - image.min()) / (image.max() - image.min())

        if invert is False:
            image = image.max() - image
        self.n = n_min + image * (n_max - n_min)

    def dots(self, positions, refractive_index=1):
        """Generates 1 or several point masks at positions r0

        Parameters:
            positions (float, float) or (np.array, np.array): (x,z) point or points where mask is 1
            refractive_index (float): refraction index
        """
        x0, z0 = positions
        n = np.zeros_like(self.X)

        if type(positions[0]) in (int, float):
            i_x0, _, _ = nearest(self.x, x0)
            i_z0, _, _ = nearest(self.z, z0)
            n[i_x0, i_z0] = refractive_index
        else:
            i_x0s, _, _ = nearest2(self.x, x0)
            i_z0s, _, _ = nearest2(self.z, z0)
            for i_x0, i_z0 in zip(i_x0s, i_z0s):
                n[i_x0, i_z0] = refractive_index

        self.n = n
        return self

    def semi_plane(self, r0, refractive_index, angle=0, rotation_point=None):
        """Inserts a semi-sphere in background (x>x0). If something else previous, it is removed.

        Parameters:
            r0=(x0,z0) (float,float): Location of the same plane.
            refractive_index (float, str): refraction index.
            angle (float): angle of rotation of the semi-plane, in radians
            rotation_point (float, float). Rotation point
        """

        x0, z0 = r0
        if rotation_point is None:
            rotation_point = r0  # DUDA

        cond1 = "Zrot>{}".format(z0)

        Fs = [cond1]

        ipasa = self.object_by_surfaces(
            rotation_point, refractive_index, Fs, angle, v_globals={}
        )
        return ipasa

    def layer(self, r0, depth, refractive_index, angle, rotation_point=None):
        """Insert a layer. If it is something else previous, it is removed.

        Parameters:
        r0 (float, float): (x0,z0) Location of the same plane, for example (0 * um, 20 * um)
        depth (float): depth of the layer
        refractive_index (float, str): refraction index , for example: 1.5 + 1.0j
        angle (float): angle of rotation of the semi-plane, in radians
        rotation_point (float, float). Rotation point
        """

        x0, z0 = r0
        if rotation_point is None:
            rotation_point = r0

        cond1 = "Zrot>{}".format(z0)
        cond2 = "Zrot<{}".format(z0 + depth)

        Fs = [cond1, cond2]

        ipasa = self.object_by_surfaces(
            rotation_point, refractive_index, Fs, angle, v_globals={}
        )
        return ipasa

    def rectangle(
        self, r0, size, refractive_index, angle=0 * degrees, rotation_point=None
    ):
        """Insert a rectangle in background. Something previous, is removed.

        Parameters:
            r0 (float, float): (x0,z0) Location of the rectangle, for example (0 * um, 20 * um)
            size (float, float): x,z size of the rectangle
            refractive_index (float, str): refraction index , for example: 1.5 + 1.0j
            angle (float): angle of rotation of the semi-plane, in radians
            rotation_point (float, float). Rotation point
        """

        x0, z0 = r0
        if rotation_point is None:
            rotation_point = r0

        if isinstance(size, (float, int, complex)):
            sizex, sizez = size, size
        else:
            sizex, sizez = size

        if isinstance(angle, (float, int, complex)):
            rotation_point = r0
        else:
            angle, rotation_point = angle

        # Definicion del square/rectangle
        xmin = x0 - sizex / 2
        xmax = x0 + sizex / 2
        zmin = z0 - sizez / 2
        zmax = z0 + sizez / 2

        # Transmitancia de los points interiores

        cond1 = "Xrot<{}".format(xmax)
        cond2 = "Xrot>{}".format(xmin)
        cond3 = "Zrot<{}".format(zmax)
        cond4 = "Zrot>{}".format(zmin)

        Fs = [cond1, cond2, cond3, cond4]

        ipasa = self.object_by_surfaces(
            rotation_point, refractive_index, Fs, angle, v_globals={"np": np}
        )

        return ipasa

    def slit(
        self,
        r0,
        aperture,
        depth,
        refractive_index,
        refractive_index_center="",
        angle=0,
        rotation_point=None,
    ):
        """Insert a slit in background.

        Parameters:
            r0 (float, float): (x0,z0) Location of the rectangle, for example (0 * um, 20 * um)
            aperture (float): length of the opened part of the slit
            depth (float): depth of the slit
            refractive_index (float, str): refraction index , for example: 1.5 + 1.0j
            refractive_index_center (float, str?): refraction index of center
                if refractive_index_center='', [], 0 then we copy what it was previously at aperture
            angle (float): angle of rotation of the semi-plane, in radians
            rotation_point (float, float). Rotation point
        """

        x0, z0 = r0
        if rotation_point is None:
            rotation_point = r0

        n_back = deepcopy(self.n)

        cond1 = "Zrot>{}".format(z0)
        cond2 = "Zrot<{}".format(z0 + depth)
        cond3 = "Xrot<{}".format(x0 + aperture / 2)
        cond4 = "Xrot>{}".format(x0 - aperture / 2)

        Fs1 = [cond1, cond2]

        ipasa_slit = self.object_by_surfaces(
            r0, refractive_index, Fs1, angle, v_globals={}
        )

        Fs2 = [cond1, cond2, cond3, cond4]
        if refractive_index_center not in ("", [], 0):
            ipasa = self.object_by_surfaces(
                r0, refractive_index_center, Fs2, angle, v_globals={}
            )
        elif refractive_index_center in ("", [], 0):
            ipasa = self.object_by_surfaces(r0, 1, Fs2, angle, v_globals={})
            self.n[ipasa] = n_back[ipasa]
        return ipasa_slit != ipasa

    def sphere(self, r0, radius, refractive_index, angle=0, rotation_point=None):
        """Insert a sphere in background.

        Parameters:
            r0 (float, float): (x0,z0) Location of the rectangle, for example (0 * um, 20 * um)
            radius (float, float): radius x,y of the sphere (ellipsoid)
            refractive_index (float, str): refraction index , for example: 1.5 + 1.0j
            angle (float): angle of rotation of the semi-plane, in radians
            rotation_point (float, float). Rotation point
        """

        x0, z0 = r0
        if rotation_point is None:
            rotation_point = r0

        if isinstance(radius, (float, int, complex)):
            radiusx, radiusz = (radius, radius)
        else:
            radiusx, radiusz = radius

        cond = "(Xrot - {})**2 / {}**2 + (Zrot- {})**2 / {}**2 < 1".format(
            x0, radiusx, z0, radiusz
        )

        Fs = [cond]

        ipasa = self.object_by_surfaces(
            rotation_point, refractive_index, Fs, angle, v_globals={}
        )
        return ipasa

    def semi_sphere(self, r0, radius, refractive_index, angle=0, rotation_point=None):
        """Insert a semi_sphere in background.

        Parameters:
            r0 (float, float): (x0,z0) Location of the rectangle, for example (0 * um, 20 * um)
            radius (float, float): radius x,y of the sphere (ellipsoid)
            refractive_index (float, str): refraction index , for example: 1.5 + 1.0j
            angle (float): angle of rotation of the semi-plane, in radians
            rotation_point (float, float). Rotation point
        """

        x0, z0 = r0
        if rotation_point is None:
            rotation_point = r0

        if isinstance(radius, (float, int, complex)):
            radiusx, radiusz = (radius, radius)
        else:
            radiusx, radiusz = radius

        cond1 = "Zrot>{}".format(z0)
        cond2 = "(Xrot - {})**2 / {}**2 + (Zrot- {})**2 / {}**2 < 1".format(
            x0, radiusx, z0, radiusz
        )

        Fs = [cond1, cond2]

        ipasa = self.object_by_surfaces(
            rotation_point, refractive_index, Fs, angle, v_globals={}
        )
        return ipasa

    def lens_plane_convergent(
        self,
        r0,
        aperture,
        radius,
        thickness,
        refractive_index,
        angle=0,
        rotation_point=None,
        mask=0,
    ):
        """Insert a plane-convergent lens in background-

        Parameters:
            r0 (float, float): (x0,z0) position of the center of lens, for example (0 * um, 20 * um)
                for plane-convergent z0 is the location of the plane
                for convergent-plane (angle =180*degrees) the thickness has to be added to z0
            aperture (float): aperture of the lens. If it is 0, then it is not applied
            radius (float): radius of the curved surface
            thickness (float): thickness at the center of the lens
            refractive_index (float, str): refraction index , for example: 1.5 + 1.0j
            angle (float): angle of rotation of the semi-plane, in radians
            mask (array, str):  (mask_depth, refractive_index) or False.
                It masks the field outer the lens using a slit with depth = mask_depth
            rotation_point (float, float). Rotation point

        Returns:
            (float): geometrical focal distance
            (numpy.array): ipasa, indexes [iz,ix] of lens
        """

        x0, z0 = r0
        if rotation_point is None:
            rotation_point = r0

        z_plane = z0
        z_center_lens = z_plane + thickness - radius
        if mask is False:
            mask_depth = 0
            mask_refractive_index = 1 - 0.1j
        else:
            mask_depth, mask_refractive_index = mask

        if aperture > 0:
            cond_aperture1 = "Xrot<{}".format(x0 + aperture / 2)
            cond_aperture2 = "Xrot>{}".format(x0 - aperture / 2)
        else:
            cond_aperture1 = "Xrot<1e6"
            cond_aperture2 = "Xrot>-1e6"
        cond_plane = "Zrot>{}".format(z_plane)
        cond_radius = "(Xrot - {})**2 +(Zrot -{})**2 <{}**2".format(
            x0, z_center_lens, radius
        )
        Fs = [cond_aperture1, cond_aperture2, cond_plane, cond_radius]

        ipasa = self.object_by_surfaces(
            rotation_point, refractive_index, Fs, angle, v_globals={}
        )

        if mask_depth > 0:
            self.slit(
                r0=r0,
                aperture=aperture,
                depth=mask_depth,
                refractive_index=mask_refractive_index,
                refractive_index_center="",
                angle=angle,
                rotation_point=rotation_point,
            )
        focus = radius / (refractive_index - 1)
        return focus, ipasa

    def lens_convergent(
        self,
        r0,
        aperture,
        radius,
        thickness,
        refractive_index,
        angle=0,
        rotation_point=None,
        mask=0,
    ):
        """Inserts a convergent lens in background.

        Parameters:
            r0 (float, float): (x0,z0) position of the center of lens, for example (0 * um, 20 * um) for plane-convergent z0 is the location of the plane for convergent-plane (angle =180*degrees) the thickness has to be added to z0
            aperture (float): aperture of the lens. If it is 0, then it is not applied
            radius (float, float): (radius1,radius2) radius of curvature (with sign)
            thickness (float): thickness at the center of the lens
            refractive_index (float, str): refraction index , for example: 1.5 + 1.0j
            angle (float): angle of rotation of the semi-plane, in radians
            rotation_point (float, float): rotation point.
            mask (array, str):  (mask_depth, refractive_index) or False. It masks the field outer the lens using a slit with depth = mask_depth

        Returns:
            (float): geometrical focal distance
            (numpy.array): ipasa, indexes [iz,ix] of lens
        """

        x0, z0 = r0
        if rotation_point is None:
            rotation_point = r0

        radius1, radius2 = radius
        z_center_lens1 = z0 + radius1
        z_center_lens2 = z0 + radius2 + thickness

        # print(("z={},{}".format(z_center_lens1, z_center_lens2)))
        # print(("r={},{}".format(radius1, radius2)))

        if mask is False:
            mask_depth = 0
            mask_refractive_index = 1 - 0.1j
        else:
            mask_depth, mask_refractive_index = mask

        if aperture > 0:
            cond_aperture1 = "Xrot<{}".format(x0 + aperture / 2)
            cond_aperture2 = "Xrot>{}".format(x0 - aperture / 2)
        else:
            cond_aperture1 = "Xrot<1e6"
            cond_aperture2 = "Xrot>-1e6"
        cond_radius1 = "(Xrot - {})**2 +(Zrot -{})**2 <({})**2".format(
            x0, z_center_lens1, radius1
        )
        cond_radius2 = "(Xrot - {})**2 +(Zrot -{})**2 <({})**2".format(
            x0, z_center_lens2, -radius2
        )

        Fs = [cond_aperture1, cond_aperture2, cond_radius1, cond_radius2]

        ipasa = self.object_by_surfaces(
            rotation_point, refractive_index, Fs, angle, v_globals={}
        )

        if mask_depth > 0:
            self.slit(
                r0=r0,
                aperture=aperture,
                depth=mask_depth,
                refractive_index=mask_refractive_index,
                refractive_index_center="",
                angle=angle,
            )

        focus_1 = (refractive_index - 1) * (
            (1 / radius1 - 1 / radius2)
            - (refractive_index - 1)
            * thickness
            / (refractive_index * radius1 * radius2)
        )
        return 1 / focus_1, ipasa

    def lens_plane_divergent(
        self,
        r0,
        aperture,
        radius,
        thickness,
        refractive_index,
        angle=0,
        rotation_point=None,
        mask=False,
    ):
        """Insert a plane-divergent lens in background.

        Parameters:
            r0 (float, float): (x0,z0) position of the center of lens, for example (0 * um, 20 * um) for plane-convergent z0 is the location of the plane for convergent-plane (angle =180*degrees) the thickness has to be added to z0
            aperture (float): aperture of the lens. If it is 0, then it is not applied
            radius (float): radius of curvature (with sign)
            thickness (float): thickness at the center of the lens
            refractive_index (float, str): refraction index , for example: 1.5 + 1.0j
            angle (float): angle of rotation of the semi-plane, in radians
            mask (array, str):  (mask_depth, refractive_index) or False. It masks the field outer the lens using a slit with depth = mask_depth

        Returns:
            (float): geometrical focal distance
            (numpy.array): ipasa, indexes [iz,ix] of lens
        """

        x0, z0 = r0
        if rotation_point is None:
            rotation_point = r0

        z_center_lens = z0 + thickness + radius
        if mask is False:
            mask_depth = 0
            mask_refractive_index = 1 - 0.1j
        else:
            mask_depth, mask_refractive_index = mask

        if aperture > 0:
            cond_aperture1 = "Xrot<{}".format(x0 + aperture / 2)
            cond_aperture2 = "Xrot>{}".format(x0 - aperture / 2)
        else:
            cond_aperture1 = "Xrot<1e6"
            cond_aperture2 = "Xrot>-1e6"
        cond_plane = "Zrot>{}".format(z0)
        cond_radius = "(Xrot - {})**2 +(Zrot -{})**2 >({})**2".format(
            x0, z_center_lens, radius
        )
        cond_right = "Zrot<{}".format(z_center_lens)
        Fs = [cond_aperture1, cond_aperture2, cond_plane, cond_radius, cond_right]

        ipasa = self.object_by_surfaces(
            rotation_point, refractive_index, Fs, angle, v_globals={}
        )

        if mask_depth > 0:
            self.slit(
                r0=r0,
                aperture=aperture,
                depth=mask_depth,
                refractive_index=mask_refractive_index,
                refractive_index_center="",
                angle=angle,
                rotation_point=rotation_point,
            )
        focus = radius / (refractive_index - 1)
        return focus, ipasa

    def lens_divergent(
        self,
        r0,
        aperture,
        radius,
        thickness,
        refractive_index,
        angle=0,
        rotation_point=None,
        mask=0,
    ):
        """Insert a  divergent lens in background.

        Parameters:
            r0 (float, float): (x0,z0) position of the center of lens, for example (0 * um, 20 * um) for plane-convergent z0 is the location of the plane for convergent-plane (angle =180*degrees) the thickness has to be added to z0
            aperture (float): aperture of the lens. If it is 0, then it is not applied
            radius (float, float): (radius1, radius2) radius of curvature (with sign)
            thickness (float): thickness at the center of the lens
            refractive_index (float, str): refraction index , for example: 1.5 + 1.0j
            angle (float): angle of rotation of the semi-plane, in radians
            rotation_point (float, float): rotation point
            mask (array, str):  (mask_depth, refractive_index) or False. It masks the field outer the lens using a slit with depth = mask_depth

        Returns:
            (float): geometrical focal distance
            (numpy.array): ipasa, indexes [iz,ix] of lens
        """

        x0, z0 = r0
        if rotation_point is None:
            rotation_point = r0

        radius1, radius2 = radius
        z_center_lens1 = z0 + radius1
        z_center_lens2 = z0 + radius2 + thickness

        if mask is False:
            mask_depth = 0
            mask_refractive_index = 1 - 0.1j
        else:
            mask_depth, mask_refractive_index = mask

        if aperture > 0:
            cond_aperture1 = "Xrot<{}".format(x0 + aperture / 2)
            cond_aperture2 = "Xrot>{}".format(x0 - aperture / 2)
        else:
            cond_aperture1 = "Xrot<1e6"
            cond_aperture2 = "Xrot>-1e6"
        cond_radius1 = "(Xrot - {})**2 +(Zrot -{})**2>({})**2".format(
            x0, z_center_lens1, radius1
        )
        cond_radius2 = "(Xrot - {})**2 +(Zrot -{})**2 >({})**2".format(
            x0, z_center_lens2, -radius2
        )
        cond_right = "Zrot>{}".format(z_center_lens1)
        cond_left = "Zrot<{}".format(z_center_lens2)

        Fs = [
            cond_aperture1,
            cond_aperture2,
            cond_radius1,
            cond_radius2,
            cond_right,
            cond_left,
        ]

        ipasa = self.object_by_surfaces(
            rotation_point, refractive_index, Fs, angle, v_globals={}
        )

        if mask_depth > 0:
            self.slit(
                r0=r0,
                aperture=aperture,
                depth=mask_depth,
                refractive_index=mask_refractive_index,
                refractive_index_center="",
                angle=angle,
                rotation_point=rotation_point,
            )
        focus_1 = (refractive_index - 1) * (
            (1 / radius1 - 1 / radius2)
            - (refractive_index - 1)
            * thickness
            / (refractive_index * radius1 * radius2)
        )
        return 1 / focus_1, ipasa

    def aspheric_surface_z(self, r0, refractive_index, cx, Qx, a2, a3, a4, side, angle):
        """Define an aspheric surface

        Parameters:
            r0 (float, float): (x0,z0) position of apex
            refractive_index (float, str): refraction index
            cx (float): curvature
            Qx (float): Conic constant
            side (str): 'left', 'right'

        Returns:
            numpy.array   : Bool array with positions inside the surface
        """

        x0, z0 = r0

        if isinstance(angle, (float, int, complex)):
            rotation_point = r0
        else:
            angle, rotation_point = angle

        if side == "right":
            sign = ">"
        elif side == "left":
            sign = "<"
        else:
            print("possible error in aspheric")

        params = dict(x0=x0, z0=z0, cx=cx, Qx=Qx, a2=a2, a3=a3, a4=a4, sign=sign)

        cond = "Zrot{sign}{z0}+{cx}*(Xrot-{x0})**2/(1+np.sqrt(1-(1+{Qx})*{cx}**2*(Xrot-{x0})**2+{a2}*(Xrot-{x0})**4+{a3}*(Xrot-{x0})**6)+{a4}*(Xrot-{x0})**8)".format(
            **params
        )

        Fs = [cond]
        v_globals = {"self": self, "np": np, "degrees": degrees}

        ipasa = self.object_by_surfaces(
            rotation_point, refractive_index, Fs, angle, v_globals=v_globals
        )
        return ipasa

<<<<<<< HEAD
    def aspheric_lens(
        self,
        r0,
        angle,
        refractive_index,
        cx,
        Qx,
        depth,
        size,
        a2=(0, 0),
        a3=(0, 0),
        a4=(0, 0),
        a5=(0, 0),
        a6=(0, 0),
        a7=(0, 0),
    ):
=======
    def aspheric_lens(self,
                      r0,
                      angle,
                      refraction_index,
                      cx,
                      Qx,
                      depth,
                      size,
                      a2=(0, 0),
                      a3=(0, 0),
                      a4=(0, 0),
                      a5=(0, 0),
                      a6=(0, 0),
                      a7=(0, 0)):
>>>>>>> a698865c
        """Define an aspheric surface as defined in Gomez-Pedrero.

        Parameters:
            r0 (float, float): position x,z of lens
            angle (float): rotation angle of lens + r0_rot
            cx (float, float): curvature
            Qx (float, float): Conic constant
            depth  (float, float): distance of the apex
            size (float): diameter of lens

        Returns:
            numpy.array   : Bool array with positions inside the surface
        """
        x0, z0 = r0
        if isinstance(angle, (float, int, complex)):
            rotation_point = r0
        else:
            angle, rotation_point = angle

        cx1, cx2 = cx
        Qx1, Qx2 = Qx
        a21, a22 = a2
        a31, a32 = a3
        a41, a42 = a4
        a51, a52 = a5
        a61, a62 = a6
        a71, a72 = a7
<<<<<<< HEAD
        side1, side2 = "left", "right"
=======
        side1, side2 = 'left', 'right'
>>>>>>> a698865c

        if side1 == "right":
            sign1 = "<"
        else:
            sign1 = ">"

        if side2 == "right":
            sign2 = "<"
        else:
<<<<<<< HEAD
            sign2 = ">"

        params = dict(
            cx1=cx1,
            Qx1=Qx1,
            cx2=cx2,
            Qx2=Qx2,
            x0=x0,
            a21=a21,
            a22=a22,
            a31=a31,
            a32=a32,
            a41=a41,
            a42=a42,
            a51=a51,
            a52=a52,
            a61=a61,
            a62=a62,
            a71=a71,
            a72=a72,
            d1=z0,
            d2=z0 + depth,
            sign1=sign1,
            sign2=sign2,
        )

        cond1 = "Zrot{sign1}{d1}+{cx1}*(Xrot-{x0})**2/(1+np.sqrt(1-(1+{Qx1})*{cx1}**2*(Xrot-{x0})**2))+{a21}*(Xrot-{x0})**4+{a31}*(Xrot-{x0})**6+{a41}*(Xrot-{x0})**8+{a51}*(Xrot-{x0})**10+{a61}*(Xrot-{x0})**12+{a71}*(Xrot-{x0})**14".format(
            **params
        )

        cond2 = "Zrot{sign2}{d2}+{cx2}*(Xrot-{x0})**2/(1+np.sqrt(1-(1+{Qx2})*{cx2}**2*(Xrot-{x0})**2))+{a22}*(Xrot-{x0})**4+{a32}*(Xrot-{x0})**6+{a42}*(Xrot-{x0})**8+{a52}*(Xrot-{x0})**10+{a62}*(Xrot-{x0})**12+{a72}*(Xrot-{x0})**14".format(
            **params
        )
=======
            sign2 = '>'

        params = dict(cx1=cx1,
                      Qx1=Qx1,
                      cx2=cx2,
                      Qx2=Qx2,
                      x0=x0,
                      a21=a21,
                      a22=a22,
                      a31=a31,
                      a32=a32,
                      a41=a41,
                      a42=a42,
                      a51=a51,
                      a52=a52,
                      a61=a61,
                      a62=a62,
                      a71=a71,
                      a72=a72,
                      d1=z0,
                      d2=z0 + depth,
                      sign1=sign1,
                      sign2=sign2)

        cond1 = "Zrot{sign1}{d1}+{cx1}*(Xrot-{x0})**2/(1+np.sqrt(1-(1+{Qx1})*{cx1}**2*(Xrot-{x0})**2))+{a21}*(Xrot-{x0})**4+{a31}*(Xrot-{x0})**6+{a41}*(Xrot-{x0})**8+{a51}*(Xrot-{x0})**10+{a61}*(Xrot-{x0})**12+{a71}*(Xrot-{x0})**14".format(
            **params)

        cond2 = "Zrot{sign2}{d2}+{cx2}*(Xrot-{x0})**2/(1+np.sqrt(1-(1+{Qx2})*{cx2}**2*(Xrot-{x0})**2))+{a22}*(Xrot-{x0})**4+{a32}*(Xrot-{x0})**6+{a42}*(Xrot-{x0})**8+{a52}*(Xrot-{x0})**10+{a62}*(Xrot-{x0})**12+{a72}*(Xrot-{x0})**14".format(
            **params)
>>>>>>> a698865c

        cond3 = "(Xrot-{})<{}".format(x0, size / 2)
        cond4 = "(Xrot-{})>{}".format(x0, -size / 2)

        cond5 = "Zrot > {}".format(z0 - depth)
        cond6 = "Zrot < {}".format(z0 + depth)

        Fs = [cond1, cond2, cond3, cond4, cond5, cond6]
        v_globals = {"self": self, "np": np, "degrees": degrees}

        ipasa = self.object_by_surfaces(
            rotation_point, refractive_index, Fs, angle, v_globals=v_globals
        )

        return ipasa, Fs

    def wedge(
        self, r0, length, refractive_index, angle_wedge, angle=0, rotation_point=None
    ):
        """Insert a wedge pointing towards the light beam

        Parameters:
            r0 (float, float): (x0,z0) Location of the rectangle, for example (0 * um, 20 * um)
            length (float): length of the long part (z direction)
            refractive_index (float, str): refraction index , for example: 1.5 + 1.0j
            angle_wedge (float), angle of the wedge in radians
            angle (float): angle of rotation of the semi-plane, in radians
            rotation_point (float, float). Rotation point
        """

        x0, z0 = r0
        if rotation_point is None:
            rotation_point = r0

        cond1 = "Xrot>{}".format(x0)
        cond2 = "Zrot<({}+{})".format(z0, length)
        cond3 = "(Xrot-{})<{}*(Zrot-{})".format(x0, np.tan(angle_wedge), z0)
        Fs = [cond1, cond2, cond3]

        ipasa = self.object_by_surfaces(
            rotation_point, refractive_index, Fs, angle, v_globals={}
        )
        return ipasa

    def prism(
        self, r0, length, refractive_index, angle_prism, angle=0, rotation_point=None
    ):
        """Similar to wedge but the use is different. Also the angle is usually different. One of the sides is paralel to x=x0

        Parameters:
            r0 (float, float): (x0,z0) Location of the rectangle, for example (0 * um, 20 * um)
            length (float): length of the long part (z direction)
            refractive_index (float, str): refraction index , for example: 1.5 + 1.0j
            angle_prism (float), angle of the prism in radians
            angle (float): angle of rotation of the semi-plane, in radians
            rotation_point (float, float). Rotation point
        """

        x0, z0 = r0
        if rotation_point is None:
            rotation_point = r0

        cond1 = "Xrot>{}".format(x0)
        cond2 = "Zrot-({})>{}*(Xrot-{})".format(z0, np.tan(angle_prism / 2), x0)
        cond3 = "Zrot-({})<{}*(Xrot-{})".format(
            z0 + length, np.tan(np.pi - angle_prism / 2), x0
        )

        Fs = [cond1, cond2, cond3]

        ipasa = self.object_by_surfaces(
            rotation_point, refractive_index, Fs, angle, v_globals={}
        )
        return ipasa

    def biprism(self, r0, length, height, refractive_index, angle=0):
        """Fresnel biprism.

        Parameters:
            r0 (float, float): (x0,z0) Location of the rectangle, for example (0 * um, 20 * um)
            length (float): length of the long part (z direction)
            height (float): height of biprism
            refractive_index (float, str): refraction index , for example: 1.5 + 1.0j
            angle (float): angle of rotation of the semi-plane, in radians
        """

        x0, z0 = r0
        if isinstance(angle, (float, int, complex)):
            rotation_point = r0
        else:
            angle, rotation_point = angle

        vuelta = 1
        if vuelta == 1:
            cond1 = "Zrot>{}".format(z0)
            cond2 = "Zrot-({})<{}*(Xrot-{})".format(
                z0 + height, -2 * height / length, x0
            )
            cond3 = "Zrot-({})<{}*(Xrot-{})".format(
                z0 + height, 2 * height / length, x0
            )
        else:
            cond1 = "Zrot<{}".format(z0)
            cond2 = "Zrot-({})>{}*(Xrot-{})".format(
                z0 - height, -2 * height / length, x0
            )
            cond3 = "Zrot-({})>{}*(Xrot-{})".format(
                z0 - height, +2 * height / length, x0
            )

        Fs = [cond1, cond2, cond3]

        ipasa = self.object_by_surfaces(
            rotation_point, refractive_index, Fs, angle, v_globals={}
        )
        return ipasa

    def ronchi_grating(
        self,
        r0,
        period,
        fill_factor,
        length,
        height,
        Dx,
        refractive_index,
        heigth_substrate,
        refractive_index_substrate,
        angle,
    ):
        """Insert a ronchi grating in background.

        Parameters:
            r0 (float, float): (x0,z0) Location of the rectangle, for example (0 * um, 20 * um)
            period (float): period of the grating
            fill_factor (float): [0,1], fill factor of the grating
            length (float): length of the grating
            height (float): height of the grating
            Dx (float): displacement of grating with respect x=0
            refractive_index (float, str): refraction index , for example: 1.5 + 1.0j
            heigth_substrate (float): height of the substrate
            refractive_index_substrate (float, str): refraction index of substrate,  1.5 + 1.0j
            angle (float): angle of rotation of the semi-plane, in radians
        """

        x0, z0 = r0

        Xrot, Zrot = self.__rotate__(angle, r0)

        t0 = Scalar_mask_X(x=self.x, wavelength=self.wavelength)
        t0.ronchi_grating(x0=Dx, period=period, fill_factor=fill_factor)

        self.extrude_mask(
            t=t0,
            z0=z0 + heigth_substrate / 2,
            z1=z0 + heigth_substrate / 2 + height,
            refractive_index=refractive_index,
            angle=angle,
        )

        if heigth_substrate > 0:
            self.rectangle(
                r0, (length, heigth_substrate), refractive_index_substrate, angle
            )
        self.slit(
            r0=(x0, z0 + heigth_substrate / 2),
            aperture=length,
            depth=height,
            refractive_index=self.n_background,
            refractive_index_center="",
            angle=angle,
        )

    def sine_grating(
        self,
        period,
        heigth_sine,
        heigth_substrate,
        r0,
        length,
        Dx,
        refractive_index,
        angle=0,
    ):
        """Insert a sine grating in background.

        Parameters:
            period (float): period of the grating
            fill_factor (float): [0,1], fill factor of the grating
            heigth_sine (float): height of the grating
            heigth_substrate (float): height of the substrate
            r0 (float, float): (x0,z0) Location of the rectangle, for example (0 * um, 20 * um)
            length (float): length of the grating
            Dx (float): displacement of grating with respect x=0
            refractive_index (float, str): refraction index , for example: 1.5 + 1.0j
            angle (float): angle of rotation of the semi-plane, in radians
        """

        x0, z0 = r0
        Xrot, Zrot = self.__rotate__(angle, r0)

        c1 = Zrot < z0 + heigth_substrate - heigth_sine / 2 + heigth_sine / 2 * np.cos(
            2 * np.pi * (Xrot - x0 - Dx) / period
        )
        c2 = Zrot > z0
        conditionZ = c1 * c2  # no es sin, es square
        conditionX = (Xrot > x0 - length / 2) * (Xrot < x0 + length / 2)
        ipasa = conditionZ * conditionX
        self.n[ipasa] = refractive_index
        return ipasa

    def probe(self, r0, base, length, refractive_index, angle):
        """Probe with a sinusoidal shape.

        Parameters:
            r0 (float, float): (x0,z0) position of the center of base, for example (0 * um, 20 * um)
            base (float): base of the probe
            length (float): length of the graprobeing
            Dx (float): displacement of grating with respect x=0
            refractive_index (float, str): refraction index , for example: 1.5 + 1.0j
            angle (float): angle of rotation of the semi-plane, in radians
        """

        x0, z0 = r0
        if isinstance(angle, (float, int, complex)):
            rotation_point = r0
        else:
            angle, rotation_point = angle

        cond1 = "Zrot<{}+{}/2*np.cos(2*np.pi*Xrot/{})".format(length - z0, length, base)
        cond2 = "Xrot<{}".format(x0 + base / 2)
        cond3 = "Xrot>{}".format(x0 - base / 2)
        cond4 = "Zrot>{}".format(z0)
        Fs = [cond1, cond2, cond3, cond4]
        v_globals = {"self": self, "np": np, "degrees": degrees, "um": um}
        ipasa = self.object_by_surfaces(
            rotation_point, refractive_index, Fs, angle, v_globals=v_globals
        )
        return ipasa

    def rough_sheet(self, r0, size, t, s, refractive_index, angle, rotation_point=None):
        """Sheet with one of the surface rough.

        Parameters:
            r0 (float, float):(x0,z0) Location of sphere, for example (0 * um, 20 * um)
            size (float, float): (sizex, sizez) size of the sheet
            s (float): std roughness
            t (float): correlation length of roughness
            refractive_index (float, str): refraction index
            angle (float): angle
            rotation_point (float, float): rotation point

        Returns:
            (numpy.array): ipasa, indexes [iz,ix] of lens

        References:
            According to Ogilvy p.224
        """

        x0, z0 = r0
        if rotation_point is None:
            rotation_point = r0

        if isinstance(size, (float, int, complex)):
            sizex, sizez = size, size
        else:
            sizex, sizez = size

        k = 2 * np.pi / self.wavelength
        xmin = x0 - sizex / 2
        xmax = x0 + sizex / 2

        # I do not want to touch the previous

        n_back = deepcopy(self.n)

        h_corr = roughness_1D(self.x, t, s)

        fx = h_corr / (k * (refractive_index - 1))  # heights

        cond1 = "Zrot>{}".format(z0)
        cond2 = "Xrot<{}".format(xmax)
        cond3 = "Xrot>{}".format(xmin)

        Fs = [cond1, cond2, cond3]

        ipasa = self.object_by_surfaces(
            rotation_point, refractive_index, Fs, 0, v_globals={}
        )

        i_z, _, _ = nearest2(self.z, z0 + sizez - fx)
        i_final = len(self.z)
        for i in range(len(self.x)):
            self.n[i, i_z[i] : i_final] = n_back[i, i_z[i] : i_final]

        if angle != 0:
            self.rotate_field(angle, rotation_point, n_background=self.n_background)
        return ipasa<|MERGE_RESOLUTION|>--- conflicted
+++ resolved
@@ -99,8 +99,8 @@
 
                 refractive_index = eval(tmp_refractive_index, v_globals, v_locals)
             self.n = self.n.astype(complex)
-            self.n[index,:] = refractive_index * (1 - t.u)
-            self.n[index,:] = self.n[index,:] + self.n_background * t.u
+            self.n[index, :] = refractive_index * (1 - t.u)
+            self.n[index, :] = self.n[index, :] + self.n_background * t.u
             # self.n = refractive_index
 
     def mask_from_function(
@@ -1122,7 +1122,6 @@
         )
         return ipasa
 
-<<<<<<< HEAD
     def aspheric_lens(
         self,
         r0,
@@ -1139,22 +1138,6 @@
         a6=(0, 0),
         a7=(0, 0),
     ):
-=======
-    def aspheric_lens(self,
-                      r0,
-                      angle,
-                      refraction_index,
-                      cx,
-                      Qx,
-                      depth,
-                      size,
-                      a2=(0, 0),
-                      a3=(0, 0),
-                      a4=(0, 0),
-                      a5=(0, 0),
-                      a6=(0, 0),
-                      a7=(0, 0)):
->>>>>>> a698865c
         """Define an aspheric surface as defined in Gomez-Pedrero.
 
         Parameters:
@@ -1182,11 +1165,7 @@
         a51, a52 = a5
         a61, a62 = a6
         a71, a72 = a7
-<<<<<<< HEAD
         side1, side2 = "left", "right"
-=======
-        side1, side2 = 'left', 'right'
->>>>>>> a698865c
 
         if side1 == "right":
             sign1 = "<"
@@ -1196,7 +1175,6 @@
         if side2 == "right":
             sign2 = "<"
         else:
-<<<<<<< HEAD
             sign2 = ">"
 
         params = dict(
@@ -1230,37 +1208,6 @@
         cond2 = "Zrot{sign2}{d2}+{cx2}*(Xrot-{x0})**2/(1+np.sqrt(1-(1+{Qx2})*{cx2}**2*(Xrot-{x0})**2))+{a22}*(Xrot-{x0})**4+{a32}*(Xrot-{x0})**6+{a42}*(Xrot-{x0})**8+{a52}*(Xrot-{x0})**10+{a62}*(Xrot-{x0})**12+{a72}*(Xrot-{x0})**14".format(
             **params
         )
-=======
-            sign2 = '>'
-
-        params = dict(cx1=cx1,
-                      Qx1=Qx1,
-                      cx2=cx2,
-                      Qx2=Qx2,
-                      x0=x0,
-                      a21=a21,
-                      a22=a22,
-                      a31=a31,
-                      a32=a32,
-                      a41=a41,
-                      a42=a42,
-                      a51=a51,
-                      a52=a52,
-                      a61=a61,
-                      a62=a62,
-                      a71=a71,
-                      a72=a72,
-                      d1=z0,
-                      d2=z0 + depth,
-                      sign1=sign1,
-                      sign2=sign2)
-
-        cond1 = "Zrot{sign1}{d1}+{cx1}*(Xrot-{x0})**2/(1+np.sqrt(1-(1+{Qx1})*{cx1}**2*(Xrot-{x0})**2))+{a21}*(Xrot-{x0})**4+{a31}*(Xrot-{x0})**6+{a41}*(Xrot-{x0})**8+{a51}*(Xrot-{x0})**10+{a61}*(Xrot-{x0})**12+{a71}*(Xrot-{x0})**14".format(
-            **params)
-
-        cond2 = "Zrot{sign2}{d2}+{cx2}*(Xrot-{x0})**2/(1+np.sqrt(1-(1+{Qx2})*{cx2}**2*(Xrot-{x0})**2))+{a22}*(Xrot-{x0})**4+{a32}*(Xrot-{x0})**6+{a42}*(Xrot-{x0})**8+{a52}*(Xrot-{x0})**10+{a62}*(Xrot-{x0})**12+{a72}*(Xrot-{x0})**14".format(
-            **params)
->>>>>>> a698865c
 
         cond3 = "(Xrot-{})<{}".format(x0, size / 2)
         cond4 = "(Xrot-{})>{}".format(x0, -size / 2)
