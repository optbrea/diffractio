--- conflicted
+++ resolved
@@ -1,1235 +1,597 @@
-<<<<<<< HEAD
-# !/usr/bin/env python3
-# -*- coding: utf-8 -*-
-"""
-This module generates Vector_mask_XY class for defining vector masks. Its parent is Vector_field_XY.
-The main atributes are:
-        self.x (numpy.array): linear array with equidistant positions. The number of data is preferibly 2**n.
-        self.y (numpy.array): linear array with equidistant positions. The number of data is preferibly 2**n.
-        self.wavelength (float): wavelength of the incident field.
-        self.Ex (numpy.array): Electric_x field
-        self.Ey (numpy.array): Electric_y field
-
-
-*Class for bidimensional vector XY masks*
-
-*Functions*
-    * unique_masks
-    * equal_masks
-    * global_mask
-    * complementary_masks
-    * from_py_pol
-    * polarizer_linear
-    * quarter_waveplate
-    * half_wave
-    * polarizer_retarder
-"""
-import copy
-
-from py_pol.jones_matrix import Jones_matrix
-
-from . import degrees, np, number_types, plt
-from .config import CONF_DRAWING
-from .scalar_masks_XY import Scalar_mask_XY
-from .utils_optics import field_parameters
-from .vector_fields_XY import Vector_field_XY
-from .vector_sources_XY import Vector_source_XY
-
-
-class Vector_mask_XY(Vector_field_XY):
-
-    def __init__(self, x, y, wavelength, info=''):
-        super().__init__(x, y, wavelength, info)
-        self.type = 'Vector_mask_XY'
-
-        self.M00 = np.zeros_like(self.X, dtype=complex)
-        self.M01 = np.zeros_like(self.X, dtype=complex)
-        self.M10 = np.zeros_like(self.X, dtype=complex)
-        self.M11 = np.zeros_like(self.X, dtype=complex)
-
-        del self.Ex, self.Ey, self.Ez
-
-    def __add__(self, other, kind='standard'):
-        """adds two Vector_mask_XY. For example two  masks
-
-        Parameters:
-            other (Vector_mask_XY): 2nd field to add
-            kind (str): instruction how to add the fields:
-
-        Returns:
-            Vector_mask_XY: `M3 = M1 + M2`
-        """
-
-        if other.type in ('Vector_mask_XY'):
-            m3 = Vector_mask_XY(self.x, self.y, self.wavelength)
-
-            m3.M00 = other.M00 + self.M00
-            m3.M01 = other.M01 + self.M01
-            m3.M10 = other.M10 + self.M10
-            m3.M11 = other.M11 + self.M11
-
-        return m3
-
-    def __mul__(self, other):
-        """
-        Multilies the Vector_mask_XY matrix by another Vector_mask_XY.
-
-        Parameters:
-            other (Vector_mask_XY): 2nd object to multiply.
-
-        Returns:
-            v_mask_XY (Vector_mask_XY): Result.
-        """
-
-        if isinstance(other, number_types):
-            m3 = Vector_mask_XY(self.x, self.y, self.wavelength)
-            m3.M00 = self.M00 * other
-            m3.M01 = self.M01 * other
-            m3.M10 = self.M10 * other
-            m3.M11 = self.M11 * other
-
-        elif other.type in ('Vector_mask_XY', 'Vector_field_XY'):
-            m3 = Vector_mask_XY(self.x, self.y, self.wavelength)
-
-            m3.M00 = other.M00 * self.M00 + other.M01 * self.M10
-            m3.M01 = other.M00 * self.M01 + other.M01 * self.M11
-            m3.M10 = other.M10 * self.M00 + other.M11 * self.M10
-            m3.M11 = other.M10 * self.M01 + other.M11 * self.M11
-
-        else:
-            raise ValueError('other thype ({}) is not correct'.format(
-                type(other)))
-
-        return m3
-
-    def __rmul__(self, other):
-        """
-        Multilies the Vector_mask_XY matrix by another Vector_mask_XY.
-
-        Parameters:
-            other (Vector_mask_XY): 2nd object to multiply.
-
-        Returns:
-            v_mask_XY (Vector_mask_XY): Result.
-        """
-        if isinstance(other, number_types):
-            m3 = Vector_mask_XY(self.x, self.y, self.wavelength)
-            m3.M00 = self.M00 * other
-            m3.M01 = self.M01 * other
-            m3.M10 = self.M10 * other
-            m3.M11 = self.M11 * other
-            # print("numero * matriz")
-
-        elif other.type in ('Vector_source_XY', 'Vector_field_XY'):
-            m3 = Vector_source_XY(self.x, self.y, self.wavelength)
-            m3.Ex = self.M00 * other.Ex + self.M01 * other.Ey
-            m3.Ey = self.M10 * other.Ex + self.M11 * other.Ey
-
-        return m3
-
-    def duplicate(self, clear=False):
-        """Duplicates the instance"""
-        new_field = copy.deepcopy(self)
-        if clear is True:
-            new_field.clear_field()
-        return new_field
-
-    def apply_circle(self, r0=None, radius=None):
-        """The same circular mask is applied to all the Jones Matrix.
-
-        Parameters:
-            r0 (float, float): center, if None it is generated
-            radius (float, float): radius, if None it is generated
-        """
-        if radius is None:
-            x_min, x_max = self.x[0], self.x[-1]
-            y_min, y_max = self.y[0], self.y[-1]
-
-            x_radius, y_radius = (x_max - x_min) / 2, (y_max - y_min) / 2
-
-            radius = (x_radius, y_radius)
-
-        if r0 is None:
-            x_center, y_center = (x_min + x_max) / 2, (y_min + y_max) / 2
-            r0 = (x_center, y_center)
-
-        u_pupil = Scalar_mask_XY(self.x, self.y, self.wavelength)
-        u_pupil.circle(r0=r0, radius=radius)
-
-        self.M00 = self.M00 * u_pupil.u
-        self.M01 = self.M01 * u_pupil.u
-        self.M10 = self.M10 * u_pupil.u
-        self.M11 = self.M11 * u_pupil.u
-
-    def pupil(self, r0=None, radius=None, angle=0 * degrees):
-        """place a pupil in the mask. If r0 or radius are None, they are computed using the x,y parameters.
-
-        Parameters:
-            r0 (float, float): center of circle/ellipse
-            radius (float, float) or (float): radius of circle/ellipse
-            angle (float): angle of rotation in radians
-
-        Example:
-
-            pupil(r0=(0 * um, 0 * um), radius=(250*um, 125*um), angle=0*degrees)
-        """
-
-        if r0 is None:
-            x0 = (self.x[-1] + self.x[0]) / 2
-            y0 = (self.y[-1] + self.y[0]) / 2
-            r0 = (x0, y0)
-
-        if radius is None:
-            radiusx = (self.x[-1] - self.x[0]) / 2
-            radiusy = (self.y[-1] - self.y[0]) / 2
-            radius = (radiusx, radiusy)
-
-        x0, y0 = r0
-
-        if isinstance(radius, (float, int, complex)):
-            radiusx, radiusy = (radius, radius)
-        else:
-            radiusx, radiusy = radius
-
-        # Rotacion del circula/elipse
-        Xrot, Yrot = self.__rotate__(angle, (x0, y0))
-
-        # Definicion de la transmitancia
-        pupil0 = np.zeros(np.shape(self.X))
-        ipasa = (Xrot)**2 / (radiusx + 1e-15)**2 + \
-            (Yrot)**2 / (radiusy**2 + 1e-15) < 1
-        pupil0[ipasa] = 1
-        self.M00 = self.M00 * pupil0
-        self.M01 = self.M01 * pupil0
-        self.M10 = self.M10 * pupil0
-        self.M11 = self.M11 * pupil0
-
-    def scalar_to_vector_mask(self, mask, state, is_intensity=True):
-        """The same mask (binary) is applied to all the Jones Matrix.
-
-        Parameters:
-            mask (scalar_mask_XY): mask to apply.
-            state (Jones Matrix or Jones_matrix): Polarization state to apply
-            is intensity (bool): If True, abs(mask)**2 is applied.
-        """
-
-        if isinstance(state, Jones_matrix):
-            state = state.M.squeeze()
-
-        # if is_intensity:
-        #     t = np.abs(mask.u)**2
-        # else:
-        t = mask.u
-
-        self.M00 = state[0, 0] * t
-        self.M01 = state[0, 1] * t
-        self.M10 = state[1, 0] * t
-        self.M11 = state[1, 1] * t
-
-        # Change elements = -0 to 0, to represent correctly phases.
-        self.M01.real = np.where(np.real(self.M01) == -0, 0, np.real(self.M01))
-        self.M10.real = np.where(np.real(self.M10) == -0, 0, np.real(self.M10))
-        self.M00.real = np.where(np.real(self.M00) == -0, 0, np.real(self.M00))
-        self.M11.real = np.where(np.real(self.M11) == -0, 0, np.real(self.M11))
-
-    def complementary_masks(self, mask, state_0, state_1, is_binarized=True):
-        """Creates a vector mask from a scalar mask. It assign an state_0 to 0 values and a state_1 to 1 values..
-        For generality, ik mask is a decimal number between 0 and 1, it takes the linear interpolation.
-
-        Parameters:
-            mask (scalar_mask_XY): Mask preferently binary. if not, it is binarized
-            state_0 (2x2 numpy.array or Jones_matrix): Jones matrix for 0s.
-            state_1 (2x2 numpy.array or Jones_matrix): Jones matrix for 1s.
-
-        Warning:
-            TODO: Mask should be binary. Else the function should binarize it.
-        """
-
-        if isinstance(state_0, Jones_matrix):
-            state_0 = state_0.M.squeeze()
-        if isinstance(state_1, Jones_matrix):
-            state_1 = state_1.M.squeeze()
-            
-        t = np.abs(mask.u)**2
-        if is_binarized:
-            t = t / t.max()
-            t[t < 0.5] = 0
-            t[t >= 0.5] = 1
-
-        self.M00 = t * state_1[0, 0] + (1 - t) * state_0[0, 0]
-        self.M01 = t * state_1[0, 1] + (1 - t) * state_0[0, 1]
-        self.M10 = t * state_1[1, 0] + (1 - t) * state_0[1, 0]
-        self.M11 = t * state_1[1, 1] + (1 - t) * state_0[1, 1]
-
-    def multilevel_mask(self, mask, states, discretize=True, normalize=True):
-        """Generates a multilevel vector mask, based in a scalar_mask_XY. The levels should be integers in amplitude (0,1,..., N).
-            If it is not like this, discretize generates N levels.
-            Usually masks are 0-1. Then normalize generates levels 0-N.
-
-            Parameters:
-                mask (scalar_mask_XY): 0-N discrete scalar mask.
-                states (np.array or Jones_matrix): Jones matrices to assign to each level
-                discretize (bool): If True, a continuous mask is converted to N levels.
-                normalize (bool): If True, levels are 0,1,.., N.
-
-        """
-        mask_new = mask.duplicate()
-
-        num_levels = len(states)
-
-        if discretize is True:
-            mask_new.discretize(num_levels=num_levels, new_field=False)
-
-        if normalize is True:
-            mask_new.u = mask_new.u / mask_new.u.max()
-            mask_new.u = mask_new.u * num_levels - 0.5
-
-        mask_new.u = np.real(mask_new.u)
-        mask_new.u = mask_new.u.astype(int)
-
-        for i, state in enumerate(states):
-            i_level = (mask_new.u == i)
-            self.M00[i_level] = state.M[0, 0, 0]
-            self.M01[i_level] = state.M[0, 1, 0]
-            self.M11[i_level] = state.M[1, 1, 0]
-            self.M10[i_level] = state.M[1, 0, 0]
-
-    def from_py_pol(self, polarizer):
-        """Generates a constant polarization mask from py_pol Jones_matrix.
-        This is the most general function to obtain a polarizer.
-
-        Parameters:
-            polarizer (2x2 numpy.matrix): Jones_matrix
-        """
-
-        if isinstance(polarizer, Jones_matrix):
-            M = polarizer.M
-        else:
-            M = polarizer
-
-        uno = np.ones_like(self.X, dtype=complex)
-        M = np.asarray(M)
-
-        self.M00 = uno * M[0, 0]
-        self.M01 = uno * M[0, 1]
-        self.M10 = uno * M[1, 0]
-        self.M11 = uno * M[1, 1]
-
-    def polarizer_linear(self, azimuth=0 * degrees):
-        """Generates an XY linear polarizer.
-
-        Parameters:
-            angle (float): linear polarizer angle
-        """
-        PL = Jones_matrix('m0')
-        PL.diattenuator_perfect(azimuth=azimuth)
-        self.from_py_pol(PL)
-
-    def quarter_waveplate(self, azimuth=0 * degrees):
-        """Generates an XY quarter wave plate.
-
-        Parameters:
-            azimuth (float): polarizer angle
-        """
-        PL = Jones_matrix('m0')
-        PL.quarter_waveplate(azimuth=azimuth)
-        self.from_py_pol(PL)
-
-    def half_waveplate(self, azimuth=0 * degrees):
-        """Generates an XY half wave plate.
-
-        Parameters:
-            azimuth (float): polarizer angle
-        """
-        PL = Jones_matrix('m0')
-        PL.half_waveplate(azimuth=azimuth)
-        self.from_py_pol(PL)
-
-    def polarizer_retarder(self,
-                           R=0 * degrees,
-                           p1=1,
-                           p2=1,
-                           azimuth=0 * degrees):
-        """Generates an XY retarder.
-
-        Parameters:
-            R (float): retardance between Ex and Ey components.
-            p1 (float): transmittance of fast axis.
-            p2 (float): transmittance of slow axis.
-            azimuth (float): linear polarizer angle
-        """
-        PL = Jones_matrix('m0')
-        PL.diattenuator_retarder_linear(R=R, p1=p1, p2=p2, azimuth=azimuth)
-        self.from_py_pol(PL)
-
-    def to_py_pol(self):
-        """Pass mask to py_pol.jones_matrix
-
-        Returns:
-            py_pol.jones_matrix
-
-        """
-
-        m0 = Jones_matrix(name="from Diffractio")
-        m0.from_components((self.M00, self.M01, self.M10, self.M11))
-        m0.shape = self.M00.shape
-
-        return m0
-
-    def draw(self, kind='amplitudes', range_scale='um'):
-        """Draws the mask. It must be different to sources.
-
-        Parameters:
-            kind (str): 'amplitudes', 'phases', 'jones', 'jones_ap'.
-            
-            'jones' is for real and imaginary parts.
-            'jones_ap' is for amplitud and phase.
-        """
-        from matplotlib import rcParams
-        # def draw_masks(self, kind='fields'):
-        xsize, ysize = rcParams['figure.figsize']
-
-        extension = np.array([self.x[0], self.x[-1], self.y[0], self.y[-1]])
-        if range_scale == 'mm':
-            extension = extension / 1000.
-
-        a00, int00, phase00 = field_parameters(self.M00,
-                                               has_amplitude_sign=False)
-
-        a01, int01, phase01 = field_parameters(self.M01,
-                                               has_amplitude_sign=False)
-        a10, int10, phase10 = field_parameters(self.M10,
-                                               has_amplitude_sign=False)
-        a11, int11, phase11 = field_parameters(self.M11,
-                                               has_amplitude_sign=False)
-
-        a_max = np.abs((a00, a01, a10, a11)).max()
-
-        if kind in ('amplitudes', 'jones_ap'):
-            plt.set_cmap(CONF_DRAWING['color_intensity'])
-            fig, axs = plt.subplots(2,
-                                    2,
-                                    sharex='col',
-                                    sharey='row',
-                                    gridspec_kw={
-                                        'hspace': 0.25,
-                                        'wspace': 0.025
-                                    })
-            fig.set_figwidth(xsize)
-            fig.set_figheight(1.25 * ysize)
-
-            im1 = axs[0, 0].imshow(a00, extent=extension, origin='lower')
-            im1.set_clim(0, a_max)
-            axs[0, 0].set_title("J00")
-
-            im1 = axs[0, 1].imshow(a01, extent=extension, origin='lower')
-            im1.set_clim(0, a_max)
-            axs[0, 1].set_title("J01")
-
-            im1 = axs[1, 0].imshow(a10, extent=extension, origin='lower')
-            im1.set_clim(0, a_max)
-            axs[1, 0].set_title("J10")
-
-            im1 = axs[1, 1].imshow(a11, extent=extension, origin='lower')
-            im1.set_clim(0, a_max)
-            axs[1, 1].set_title("J11")
-
-            plt.suptitle("amplitudes", fontsize=15)
-            cax = plt.axes([0.89, 0.2, 0.03, 0.6])
-            cbar = plt.colorbar(im1, cax=cax, shrink=0.66)
-            cbar.set_ticks([0, 0.25, 0.5, 0.75, 1.0])
-
-            if range_scale == 'um':
-                axs[1, 0].set_xlabel(r'x ($\mu$m)')
-                axs[1, 0].set_ylabel(r'y($\mu$m)')
-            elif range_scale == 'mm':
-                axs[1, 0].set_xlabel(r'x (mm)')
-                axs[1, 0].set_ylabel(r'y (mm)')
-
-        if kind in ('phases', 'jones_ap'):
-            plt.set_cmap(CONF_DRAWING['color_phase'])
-            fig, axs = plt.subplots(2,
-                                    2,
-                                    sharex='col',
-                                    sharey='row',
-                                    gridspec_kw={
-                                        'hspace': 0.25,
-                                        'wspace': 0.025
-                                    })
-            fig.set_figwidth(xsize)
-            fig.set_figheight(1.25 * ysize)
-            im1 = axs[0, 0].imshow(np.angle(self.M00) / degrees,
-                                   extent=extension,
-                                   origin='lower')
-            im1.set_clim(-180, 180)
-            axs[0, 0].set_title("J00")
-
-            im1 = axs[0, 1].imshow(np.angle(self.M01) / degrees,
-                                   extent=extension,
-                                   origin='lower')
-            im1.set_clim(-180, 180)
-            axs[0, 1].set_title("J01")
-
-            im1 = axs[1, 0].imshow(np.angle(self.M10) / degrees,
-                                   extent=extension,
-                                   origin='lower')
-            im1.set_clim(-180, 180)
-            axs[1, 0].set_title("J10")
-
-            im1 = axs[1, 1].imshow(np.angle(self.M11) / degrees,
-                                   extent=extension,
-                                   origin='lower')
-            im1.set_clim(-180, 180)
-            axs[1, 1].set_title("J12")
-
-            plt.suptitle("phases", fontsize=15)
-            cax = plt.axes([.89, 0.2, 0.03, 0.6])
-            cbar = plt.colorbar(im1, cax=cax, shrink=0.66)
-            cbar.set_ticks([-180, -135, -90, -45, 0, 45, 90, 135, 180])
-
-            if range_scale == 'um':
-                axs[1, 0].set_xlabel(r'x ($\mu$m)')
-                axs[1, 0].set_ylabel(r'y($\mu$m)')
-            elif range_scale == 'mm':
-                axs[1, 0].set_xlabel(r'x (mm)')
-                axs[1, 0].set_ylabel(r'y (mm)')
-
-        if kind in ('jones'):
-            plt.set_cmap(CONF_DRAWING['color_stokes'])
-
-            fig, axs = plt.subplots(2,
-                                    2,
-                                    sharex='col',
-                                    sharey='row',
-                                    gridspec_kw={
-                                        'hspace': 0.25,
-                                        'wspace': 0.025
-                                    })
-            fig.set_figwidth(xsize)
-            fig.set_figheight(1.25 * ysize)
-
-            im1 = axs[0, 0].imshow(np.real(self.M00),
-                                   extent=extension,
-                                   origin='lower')
-            im1.set_clim(-1, 1)
-            axs[0, 0].set_title("J00")
-
-            im1 = axs[0, 1].imshow(np.real(self.M01),
-                                   extent=extension,
-                                   origin='lower')
-            im1.set_clim(-1, 1)
-            axs[0, 1].set_title("J01")
-
-            im1 = axs[1, 0].imshow(np.real(self.M10),
-                                   extent=extension,
-                                   origin='lower')
-            im1.set_clim(-1, 1)
-            axs[1, 0].set_title("J10")
-
-            im1 = axs[1, 1].imshow(np.real(self.M11),
-                                   extent=extension,
-                                   origin='lower')
-            im1.set_clim(-1, 1)
-            axs[1, 1].set_title("J11")
-
-            #intensity_max = np.real(self.M00.max())
-
-            plt.tight_layout()
-            plt.suptitle("$\Re$ (Jones)", fontsize=15)
-            cax = plt.axes([0.89, 0.2, 0.03, 0.6])
-            cbar = plt.colorbar(im1, cax=cax, shrink=0.66)
-
-            fig, axs = plt.subplots(2,
-                                    2,
-                                    sharex='col',
-                                    sharey='row',
-                                    gridspec_kw={
-                                        'hspace': 0.25,
-                                        'wspace': 0.025
-                                    })
-            fig.set_figwidth(xsize)
-            fig.set_figheight(1.25 * ysize)
-
-            im1 = axs[0, 0].imshow(np.imag(self.M00),
-                                   extent=extension,
-                                   origin='lower')
-            im1.set_clim(-1, 1)
-            axs[0, 0].set_title("J00")
-
-            im1 = axs[0, 1].imshow(np.imag(self.M01),
-                                   extent=extension,
-                                   origin='lower')
-            im1.set_clim(-1, 1)
-            axs[0, 1].set_title("J01")
-
-            im1 = axs[1, 0].imshow(np.imag(self.M10),
-                                   extent=extension,
-                                   origin='lower')
-            im1.set_clim(-1, 1)
-            axs[1, 0].set_title("J10")
-
-            im1 = axs[1, 1].imshow(np.imag(self.M11),
-                                   extent=extension,
-                                   origin='lower')
-            im1.set_clim(-1, 1)
-            axs[1, 1].set_title("J11")
-
-            #intensity_max = np.real(self.M00.max())
-
-            plt.tight_layout()
-            plt.suptitle("$\Im$ (Jones)", fontsize=15)
-            cax = plt.axes([0.89, 0.2, 0.03, 0.6])
-            cbar = plt.colorbar(im1, cax=cax, shrink=0.66)
-
-
-
-def rotation_matrix_Jones(angle):
-    """Creates an array of Jones 2x2 rotation matrices.
-
-    Parameters:
-        angle (np.array): array of angle of rotation, in radians.
-
-    Returns:
-        numpy.array: 2x2 matrix
-    """
-    M = np.array([[np.cos(angle), np.sin(angle)],
-                  [-np.sin(angle), np.cos(angle)]])
-    return M
-=======
-# !/usr/bin/env python3
-# -*- coding: utf-8 -*-
-"""
-This module generates Vector_mask_XY class for defining vector masks. Its parent is Vector_field_XY.
-The main atributes are:
-        self.x (numpy.array): linear array with equidistant positions. The number of data is preferibly 2**n.
-        self.y (numpy.array): linear array with equidistant positions. The number of data is preferibly 2**n.
-        self.wavelength (float): wavelength of the incident field.
-        self.Ex (numpy.array): Electric_x field
-        self.Ey (numpy.array): Electric_y field
-
-
-*Class for bidimensional vector XY masks*
-
-*Functions*
-    * unique_masks
-    * equal_masks
-    * global_mask
-    * complementary_masks
-    * from_py_pol
-    * polarizer_linear
-    * quarter_waveplate
-    * half_wave
-    * polarizer_retarder
-"""
-import copy
-
-from py_pol.jones_matrix import Jones_matrix
-
-from . import degrees, np, number_types, plt
-from .config import CONF_DRAWING
-from .scalar_masks_XY import Scalar_mask_XY
-from .utils_optics import field_parameters
-from .vector_fields_XY import Vector_field_XY
-from .vector_sources_XY import Vector_source_XY
-
-
-class Vector_mask_XY(Vector_field_XY):
-
-    def __init__(self, x, y, wavelength, info=''):
-        super().__init__(x, y, wavelength, info)
-        self.type = 'Vector_mask_XY'
-
-        self.M00 = np.zeros_like(self.X, dtype=complex)
-        self.M01 = np.zeros_like(self.X, dtype=complex)
-        self.M10 = np.zeros_like(self.X, dtype=complex)
-        self.M11 = np.zeros_like(self.X, dtype=complex)
-
-        del self.Ex, self.Ey, self.Ez
-
-    def __add__(self, other, kind='standard'):
-        """adds two Vector_mask_XY. For example two  masks
-
-        Parameters:
-            other (Vector_mask_XY): 2nd field to add
-            kind (str): instruction how to add the fields:
-
-        Returns:
-            Vector_mask_XY: `M3 = M1 + M2`
-        """
-
-        if other.type in ('Vector_mask_XY'):
-            m3 = Vector_mask_XY(self.x, self.y, self.wavelength)
-
-            m3.M00 = other.M00 + self.M00
-            m3.M01 = other.M01 + self.M01
-            m3.M10 = other.M10 + self.M10
-            m3.M11 = other.M11 + self.M11
-
-        return m3
-
-    def __mul__(self, other):
-        """
-        Multilies the Vector_mask_XY matrix by another Vector_mask_XY.
-
-        Parameters:
-            other (Vector_mask_XY): 2nd object to multiply.
-
-        Returns:
-            v_mask_XY (Vector_mask_XY): Result.
-        """
-
-        if isinstance(other, number_types):
-            m3 = Vector_mask_XY(self.x, self.y, self.wavelength)
-            m3.M00 = self.M00 * other
-            m3.M01 = self.M01 * other
-            m3.M10 = self.M10 * other
-            m3.M11 = self.M11 * other
-
-        elif other.type in ('Vector_mask_XY', 'Vector_field_XY'):
-            m3 = Vector_mask_XY(self.x, self.y, self.wavelength)
-
-            m3.M00 = other.M00 * self.M00 + other.M01 * self.M10
-            m3.M01 = other.M00 * self.M01 + other.M01 * self.M11
-            m3.M10 = other.M10 * self.M00 + other.M11 * self.M10
-            m3.M11 = other.M10 * self.M01 + other.M11 * self.M11
-
-        else:
-            raise ValueError('other thype ({}) is not correct'.format(
-                type(other)))
-
-        return m3
-
-    def __rmul__(self, other):
-        """
-        Multilies the Vector_mask_XY matrix by another Vector_mask_XY.
-
-        Parameters:
-            other (Vector_mask_XY): 2nd object to multiply.
-
-        Returns:
-            v_mask_XY (Vector_mask_XY): Result.
-        """
-        if isinstance(other, number_types):
-            m3 = Vector_mask_XY(self.x, self.y, self.wavelength)
-            m3.M00 = self.M00 * other
-            m3.M01 = self.M01 * other
-            m3.M10 = self.M10 * other
-            m3.M11 = self.M11 * other
-            # print("numero * matriz")
-
-        elif other.type in ('Vector_source_XY', 'Vector_field_XY'):
-            m3 = Vector_source_XY(self.x, self.y, self.wavelength)
-            m3.Ex = self.M00 * other.Ex + self.M01 * other.Ey
-            m3.Ey = self.M10 * other.Ex + self.M11 * other.Ey
-
-        return m3
-
-    def duplicate(self, clear=False):
-        """Duplicates the instance"""
-        new_field = copy.deepcopy(self)
-        if clear is True:
-            new_field.clear_field()
-        return new_field
-
-    def apply_circle(self, r0=None, radius=None):
-        """The same circular mask is applied to all the Jones Matrix.
-
-        Parameters:
-            r0 (float, float): center, if None it is generated
-            radius (float, float): radius, if None it is generated
-        """
-        if radius is None:
-            x_min, x_max = self.x[0], self.x[-1]
-            y_min, y_max = self.y[0], self.y[-1]
-
-            x_radius, y_radius = (x_max - x_min) / 2, (y_max - y_min) / 2
-
-            radius = (x_radius, y_radius)
-
-        if r0 is None:
-            x_center, y_center = (x_min + x_max) / 2, (y_min + y_max) / 2
-            r0 = (x_center, y_center)
-
-        u_pupil = Scalar_mask_XY(self.x, self.y, self.wavelength)
-        u_pupil.circle(r0=r0, radius=radius)
-
-        self.M00 = self.M00 * u_pupil.u
-        self.M01 = self.M01 * u_pupil.u
-        self.M10 = self.M10 * u_pupil.u
-        self.M11 = self.M11 * u_pupil.u
-
-    def pupil(self, r0=None, radius=None, angle=0 * degrees):
-        """place a pupil in the mask. If r0 or radius are None, they are computed using the x,y parameters.
-
-        Parameters:
-            r0 (float, float): center of circle/ellipse
-            radius (float, float) or (float): radius of circle/ellipse
-            angle (float): angle of rotation in radians
-
-        Example:
-
-            pupil(r0=(0 * um, 0 * um), radius=(250*um, 125*um), angle=0*degrees)
-        """
-
-        if r0 is None:
-            x0 = (self.x[-1] + self.x[0]) / 2
-            y0 = (self.y[-1] + self.y[0]) / 2
-            r0 = (x0, y0)
-
-        if radius is None:
-            radiusx = (self.x[-1] - self.x[0]) / 2
-            radiusy = (self.y[-1] - self.y[0]) / 2
-            radius = (radiusx, radiusy)
-
-        x0, y0 = r0
-
-        if isinstance(radius, (float, int, complex)):
-            radiusx, radiusy = (radius, radius)
-        else:
-            radiusx, radiusy = radius
-
-        # Rotacion del circula/elipse
-        Xrot, Yrot = self.__rotate__(angle, (x0, y0))
-
-        # Definicion de la transmitancia
-        pupil0 = np.zeros(np.shape(self.X))
-        ipasa = (Xrot)**2 / (radiusx + 1e-15)**2 + \
-            (Yrot)**2 / (radiusy**2 + 1e-15) < 1
-        pupil0[ipasa] = 1
-        self.M00 = self.M00 * pupil0
-        self.M01 = self.M01 * pupil0
-        self.M10 = self.M10 * pupil0
-        self.M11 = self.M11 * pupil0
-
-    def apply_scalar_mask(self,mask,state):
-        """The same mask u_mask is applied to all the Jones Matrix.
-
-        Parameters:
-            u_mask (scalar_mask_XY): mask to apply.
-
-        """
-
-        t = np.abs(mask.u)**2
-       
-        self.M00 = state[0,0] * t
-        self.M01 = state[0,1] * t
-        self.M10 = state[1,0] * t
-        self.M11 = state[1,1] * t
-
-        #Corrección: Cambiar los elementos de la matriz iguales a -0 por 0, para representar las fases correctamente.
-        self.M01.real = np.where(np.real(self.M01)==-0,0,np.real(self.M01))
-        self.M10.real = np.where(np.real(self.M10)==-0,0,np.real(self.M10))
-
-    def complementary_masks(self,
-                            mask,
-                            state_0=np.array([[1, 0], [0, 0]]),
-                            state_1=np.array([[0, 0], [0, 1]]),
-                            is_binarized=True):
-        """Creates a vector mask from a scalar mask. It assign an state_0 to 0 values and a state_1 to 1 values.
-        For generality, ik mask is a decimal number between 0 and 1, it takes the linear interpolation.
-
-        Parameters:
-            mask (scalar_mask_XY): Mask preferently binary. if not, it is binarized
-            state_0 (2x2 numpy.array): Jones matrix for 0s.
-            state_1 (2x2 numpy.array): Jones matrix for 1s.
-
-        Warning:
-            TODO: Mask should be binary. Else the function should binarize it.
-        """
-
-        t = np.abs(mask.u)**2
-        if is_binarized:
-            t = t / t.max()
-            t[t < 0.5] = 0
-            t[t >= 0.5] = 1
-        
-        self.M00 = t * state_1[0, 0] + (1 - t) * state_0[0, 0]
-        self.M01 = t * state_1[0, 1] + (1 - t) * state_0[0, 1]
-        self.M10 = t * state_1[1, 0] + (1 - t) * state_0[1, 0]
-        self.M11 = t * state_1[1, 1] + (1 - t) * state_0[1, 1]
-
-    def multilevel_mask(self, mask, states, discretize=True, normalize=True):
-        """Generates a multilevel vector mask, based in a scalar_mask_XY. The levels should be integers in amplitude (0,1,..., N).
-            If it is not like this, discretize generates N levels.
-            Usually masks are 0-1. Then normalize generates levels 0-N.
-
-            Parameters:
-                mask (scalar_mask_XY): 0-N discrete scalar mask.
-                states (np.array or Jones_matrix): Jones matrices to assign to each level
-                discretize (bool): If True, a continuous mask is converted to N levels.
-                normalize (bool): If True, levels are 0,1,.., N.
-
-        """
-        mask_new = mask.duplicate()
-
-        num_levels = len(states)
-
-        if discretize is True:
-            mask_new.discretize(num_levels=num_levels, new_field=False)
-
-        if normalize is True:
-            mask_new.u = mask_new.u / mask_new.u.max()
-            mask_new.u = mask_new.u * num_levels - 0.5
-
-        mask_new.u = np.real(mask_new.u)
-        mask_new.u = mask_new.u.astype(int)
-
-        for i, state in enumerate(states):
-            i_level = (mask_new.u == i)
-            
-            self.M00[i_level] = state.M[0, 0, 0]
-            self.M01[i_level] = state.M[0, 1, 0]
-            self.M11[i_level] = state.M[1, 1, 0]
-            self.M10[i_level] = state.M[1, 0, 0]
-            # print(self.M00[i_level][0], self.M01[i_level][0], self.M10[i_level][0], self.M11[i_level][0])
-
-    def from_py_pol(self, polarizer):
-        """Generates a constant polarization mask from py_pol polarization.Jones_matrix.
-        This is the most general function to obtain a polarizer.
-
-        Parameters:
-            polarizer (2x2 numpy.matrix): Jones_matrix
-        """
-
-        if isinstance(polarizer, Jones_matrix):
-            M = polarizer.M
-        else:
-            M = polarizer
-
-        uno = np.ones_like(self.X, dtype=complex)
-        M = np.asarray(M)
-
-        self.M00 = uno * M[0, 0]
-        self.M01 = uno * M[0, 1]
-        self.M10 = uno * M[1, 0]
-        self.M11 = uno * M[1, 1]
-
-    def polarizer_linear(self, azimuth=0 * degrees):
-        """Generates an XY linear polarizer.
-
-        Parameters:
-            angle (float): linear polarizer angle
-        """
-        PL = Jones_matrix('m0')
-        PL.diattenuator_perfect(azimuth=azimuth)
-        self.from_py_pol(PL)
-
-    def quarter_waveplate(self, azimuth=0 * degrees):
-        """Generates an XY quarter wave plate.
-
-        Parameters:
-            azimuth (float): polarizer angle
-        """
-        PL = Jones_matrix('m0')
-        PL.quarter_waveplate(azimuth=azimuth)
-        self.from_py_pol(PL)
-
-    def half_waveplate(self, azimuth=0 * degrees):
-        """Generates an XY half wave plate.
-
-        Parameters:
-            azimuth (float): polarizer angle
-        """
-        PL = Jones_matrix('m0')
-        PL.half_waveplate(azimuth=azimuth)
-        self.from_py_pol(PL)
-
-    def polarizer_retarder(self,
-                           R=0 * degrees,
-                           p1=1,
-                           p2=1,
-                           azimuth=0 * degrees):
-        """Generates an XY retarder.
-
-        Parameters:
-            R (float): retardance between Ex and Ey components.
-            p1 (float): transmittance of fast axis.
-            p2 (float): transmittance of slow axis.
-            azimuth (float): linear polarizer angle
-        """
-        PL = Jones_matrix('m0')
-        PL.diattenuator_retarder_linear(R=R, p1=p1, p2=p1, azimuth=azimuth)
-        self.from_py_pol(PL)
-
-    def to_py_pol(self):
-        """Pass mask to py_pol.jones_matrix
-
-        Returns:
-            py_pol.jones_matrix
-
-        """
-
-        m0 = Jones_matrix(name="from Diffractio")
-        m0.from_components((self.M00, self.M01, self.M10, self.M11))
-        m0.shape = self.M00.shape
-
-        return m0
-
-    def draw(self, kind='amplitude', range_scale='um'):
-        """Draws the mask. It must be different to sources.
-
-        Parameters:
-            kind (str): 'amplitude', 'phase', 'all'
-        """
-        from matplotlib import rcParams
-        # def draw_masks(self, kind='fields'):
-        xsize, ysize = rcParams['figure.figsize']
-
-        extension = np.array([self.x[0], self.x[-1], self.y[0], self.y[-1]])
-        if range_scale == 'mm':
-            extension = extension / 1000.
-
-        a00, int00, phase00 = field_parameters(self.M00,
-                                               has_amplitude_sign=False)
-
-        a01, int01, phase01 = field_parameters(self.M01,
-                                               has_amplitude_sign=False)
-        a10, int10, phase10 = field_parameters(self.M10,
-                                               has_amplitude_sign=False)
-        a11, int11, phase11 = field_parameters(self.M11,
-                                               has_amplitude_sign=False)
-
-        a_max = np.abs((a00, a01, a10, a11)).max()
-
-        if kind in ('amplitude', 'all'):
-            plt.set_cmap(CONF_DRAWING['color_intensity'])
-            fig, axs = plt.subplots(2,
-                                    2,
-                                    sharex='col',
-                                    sharey='row',
-                                    gridspec_kw={
-                                        'hspace': 0.25,
-                                        'wspace': 0.025
-                                    })
-            fig.set_figwidth(xsize)
-            fig.set_figheight(1.25 * ysize)
-
-            im1 = axs[0, 0].imshow(a00, extent=extension, origin='lower')
-            im1.set_clim(0, a_max)
-            axs[0, 0].set_title("J00")
-
-            im1 = axs[0, 1].imshow(a01, extent=extension, origin='lower')
-            im1.set_clim(0, a_max)
-            axs[0, 1].set_title("J01")
-
-            im1 = axs[1, 0].imshow(a10, extent=extension, origin='lower')
-            im1.set_clim(0, a_max)
-            axs[1, 0].set_title("J10")
-
-            im1 = axs[1, 1].imshow(a11, extent=extension, origin='lower')
-            im1.set_clim(0, a_max)
-            axs[1, 1].set_title("J11")
-
-            plt.suptitle("amplitudes", fontsize=15)
-            cax = plt.axes([0.89, 0.2, 0.03, 0.6])
-            cbar = plt.colorbar(im1, cax=cax, shrink=0.66)
-            cbar.set_ticks([0, 0.25, 0.5, 0.75, 1.0])
-
-            if range_scale == 'um':
-                axs[1, 0].set_xlabel(r'x ($\mu$m)')
-                axs[1, 0].set_ylabel(r'y($\mu$m)')
-            elif range_scale == 'mm':
-                axs[1, 0].set_xlabel(r'x (mm)')
-                axs[1, 0].set_ylabel(r'y (mm)')
-
-        if kind in ('phases', 'all'):
-            plt.set_cmap(CONF_DRAWING['color_phase'])
-            fig, axs = plt.subplots(2,
-                                    2,
-                                    sharex='col',
-                                    sharey='row',
-                                    gridspec_kw={
-                                        'hspace': 0.25,
-                                        'wspace': 0.025
-                                    })
-            fig.set_figwidth(xsize)
-            fig.set_figheight(1.25 * ysize)
-            im1 = axs[0, 0].imshow(np.angle(self.M00) / degrees,
-                                   extent=extension,
-                                   origin='lower')
-            im1.set_clim(-180, 180)
-            axs[0, 0].set_title("J00")
-
-            im1 = axs[0, 1].imshow(np.angle(self.M01) / degrees,
-                                   extent=extension,
-                                   origin='lower')
-            im1.set_clim(-180, 180)
-            axs[0, 1].set_title("J01")
-
-            im1 = axs[1, 0].imshow(np.angle(self.M10) / degrees,
-                                   extent=extension,
-                                   origin='lower')
-            im1.set_clim(-180, 180)
-            axs[1, 0].set_title("J10")
-
-            im1 = axs[1, 1].imshow(np.angle(self.M11) / degrees,
-                                   extent=extension,
-                                   origin='lower')
-            im1.set_clim(-180, 180)
-            axs[1, 1].set_title("J11")
-
-            plt.suptitle("phases", fontsize=15)
-            cax = plt.axes([.89, 0.2, 0.03, 0.6])
-            cbar = plt.colorbar(im1, cax=cax, shrink=0.66)
-            cbar.set_ticks([-180, -135, -90, -45, 0, 45, 90, 135, 180])
-
-            if range_scale == 'um':
-                axs[1, 0].set_xlabel(r'x ($\mu$m)')
-                axs[1, 0].set_ylabel(r'y($\mu$m)')
-            elif range_scale == 'mm':
-                axs[1, 0].set_xlabel(r'x (mm)')
-                axs[1, 0].set_ylabel(r'y (mm)')
-
-        if kind in ('jones','all'):
-            plt.set_cmap(CONF_DRAWING['color_stokes'])
-                        
-            fig, axs = plt.subplots(2,
-                                    2,
-                                    sharex='col',
-                                    sharey='row',
-                                    gridspec_kw={
-                                        'hspace': 0.25,
-                                        'wspace': 0.025
-                                    })
-            fig.set_figwidth(xsize)
-            fig.set_figheight(1.25 * ysize)
-
-            im1 = axs[0, 0].imshow(np.real(self.M00),
-                                   extent=extension,
-                                   origin='lower')
-            im1.set_clim(-1, 1)
-            axs[0, 0].set_title("J00")
-
-            im1 = axs[0, 1].imshow(np.real(self.M01),
-                                   extent=extension,
-                                   origin='lower')
-            im1.set_clim(-1, 1)
-            axs[0, 1].set_title("J01")
-
-            im1 = axs[1, 0].imshow(np.real(self.M10),
-                                   extent=extension,
-                                   origin='lower')
-            im1.set_clim(-1, 1)
-            axs[1, 0].set_title("J10")
-
-            im1 = axs[1,1].imshow(np.real(self.M11),
-                                   extent=extension,
-                                   origin='lower')
-            im1.set_clim(-1, 1)
-            axs[1,1].set_title("J11")
-            
-            #intensity_max = np.real(self.M00.max())
-
-            plt.tight_layout()
-            plt.suptitle("Jones Real", fontsize=15)
-            cax = plt.axes([0.89, 0.2, 0.03, 0.6])
-            cbar = plt.colorbar(im1, cax=cax, shrink=0.66)
-
-
-
-            fig, axs = plt.subplots(2,
-                                    2,
-                                    sharex='col',
-                                    sharey='row',
-                                    gridspec_kw={
-                                        'hspace': 0.25,
-                                        'wspace': 0.025
-                                    })
-            fig.set_figwidth(xsize)
-            fig.set_figheight(1.25 * ysize)
-
-            im1 = axs[0, 0].imshow(np.imag(self.M00),
-                                   extent=extension,
-                                   origin='lower')
-            im1.set_clim(-1, 1)
-            axs[0, 0].set_title("J00")
-
-            im1 = axs[0, 1].imshow(np.imag(self.M01),
-                                   extent=extension,
-                                   origin='lower')
-            im1.set_clim(-1, 1)
-            axs[0, 1].set_title("J01")
-
-            im1 = axs[1, 0].imshow(np.imag(self.M10),
-                                   extent=extension,
-                                   origin='lower')
-            im1.set_clim(-1, 1)
-            axs[1, 0].set_title("J10")
-
-            im1 = axs[1, 1].imshow(np.imag(self.M11),
-                                   extent=extension,
-                                   origin='lower')
-            im1.set_clim(-1, 1)
-            axs[1,1].set_title("J11")
-            
-            #intensity_max = np.real(self.M00.max())
-
-            plt.tight_layout()
-            plt.suptitle("Jones Imaginario", fontsize=15)
-            cax = plt.axes([0.89, 0.2, 0.03, 0.6])
-            cbar = plt.colorbar(im1, cax=cax, shrink=0.66)
-
-
-        # if kind in ('phase', 'all'):
-        #     plt.set_cmap(CONF_DRAWING['color_phase'])
-
-        #     fig, axs = plt.subplots(2,
-        #                             2,
-        #                             sharex='col',
-        #                             sharey='row',
-        #                             gridspec_kw={
-        #                                 'hspace': 0.25,
-        #                                 'wspace': 0.025
-        #                             })
-        #     fig.set_figwidth(xsize)
-        #     fig.set_figheight(1.25 * ysize)
-        #     im1 = axs[0, 0].imshow(np.angle(self.M00) / degrees,
-        #                            extent=extension,
-        #                            origin='lower')
-        #     im1.set_clim(-180, 180)
-        #     axs[0, 0].set_title("J00")
-
-        #     im1 = axs[0, 1].imshow(np.angle(self.M01) / degrees,
-        #                            extent=extension,
-        #                            origin='lower')
-        #     im1.set_clim(-180, 180)
-        #     axs[0, 1].set_title("J01")
-
-        #     im1 = axs[1, 0].imshow(np.angle(self.M10) / degrees,
-        #                            extent=extension,
-        #                            origin='lower')
-        #     im1.set_clim(-180, 180)
-        #     axs[1, 0].set_title("J10")
-
-        #     im1 = axs[1, 1].imshow(np.angle(self.M11) / degrees,
-        #                            extent=extension,
-        #                            origin='lower')
-        #     im1.set_clim(-180, 180)
-        #     axs[1, 1].set_title("J11")
-
-        #     plt.suptitle("Phases", fontsize=20)
-        #     cax = plt.axes([.89, 0.2, 0.03, 0.6])
-        #     cbar = plt.colorbar(im1, cax=cax, shrink=0.66)
-        #     cbar.set_ticks([-180, -135, -90, -45, 0, 45, 90, 135, 180])
-
-        #     if range_scale == 'um':
-        #         axs[1, 0].set_xlabel(r'x ($\mu$m)')
-        #         axs[1, 0].set_ylabel(r'y($\mu$m)')
-        #     elif range_scale == 'mm':
-        #         axs[1, 0].set_xlabel(r'x (mm)')
-        #         axs[1, 0].set_ylabel(r'y (mm)')
-
-
-def rotation_matrix_Jones(angle):
-    """Creates an array of Jones 2x2 rotation matrices.
-
-    Parameters:
-        angle (np.array): array of angle of rotation, in radians.
-
-    Returns:
-        numpy.array: 2x2 matrix
-    """
-    M = np.array([[np.cos(angle), np.sin(angle)],
-                  [-np.sin(angle), np.cos(angle)]])
-    return M
->>>>>>> a698865c
+# !/usr/bin/env python3
+# -*- coding: utf-8 -*-
+"""
+This module generates Vector_mask_XY class for defining vector masks. Its parent is Vector_field_XY.
+The main atributes are:
+        self.x (numpy.array): linear array with equidistant positions. The number of data is preferibly 2**n.
+        self.y (numpy.array): linear array with equidistant positions. The number of data is preferibly 2**n.
+        self.wavelength (float): wavelength of the incident field.
+        self.Ex (numpy.array): Electric_x field
+        self.Ey (numpy.array): Electric_y field
+
+
+*Class for bidimensional vector XY masks*
+
+*Functions*
+    * unique_masks
+    * equal_masks
+    * global_mask
+    * complementary_masks
+    * from_py_pol
+    * polarizer_linear
+    * quarter_waveplate
+    * half_wave
+    * polarizer_retarder
+"""
+import copy
+
+from py_pol.jones_matrix import Jones_matrix
+
+from . import degrees, np, number_types, plt
+from .config import CONF_DRAWING
+from .scalar_masks_XY import Scalar_mask_XY
+from .utils_optics import field_parameters
+from .vector_fields_XY import Vector_field_XY
+from .vector_sources_XY import Vector_source_XY
+
+
+class Vector_mask_XY(Vector_field_XY):
+
+    def __init__(self, x, y, wavelength, info=''):
+        super().__init__(x, y, wavelength, info)
+        self.type = 'Vector_mask_XY'
+
+        self.M00 = np.zeros_like(self.X, dtype=complex)
+        self.M01 = np.zeros_like(self.X, dtype=complex)
+        self.M10 = np.zeros_like(self.X, dtype=complex)
+        self.M11 = np.zeros_like(self.X, dtype=complex)
+
+        del self.Ex, self.Ey, self.Ez
+
+    def __add__(self, other, kind='standard'):
+        """adds two Vector_mask_XY. For example two  masks
+
+        Parameters:
+            other (Vector_mask_XY): 2nd field to add
+            kind (str): instruction how to add the fields:
+
+        Returns:
+            Vector_mask_XY: `M3 = M1 + M2`
+        """
+
+        if other.type in ('Vector_mask_XY'):
+            m3 = Vector_mask_XY(self.x, self.y, self.wavelength)
+
+            m3.M00 = other.M00 + self.M00
+            m3.M01 = other.M01 + self.M01
+            m3.M10 = other.M10 + self.M10
+            m3.M11 = other.M11 + self.M11
+
+        return m3
+
+    def __mul__(self, other):
+        """
+        Multilies the Vector_mask_XY matrix by another Vector_mask_XY.
+
+        Parameters:
+            other (Vector_mask_XY): 2nd object to multiply.
+
+        Returns:
+            v_mask_XY (Vector_mask_XY): Result.
+        """
+
+        if isinstance(other, number_types):
+            m3 = Vector_mask_XY(self.x, self.y, self.wavelength)
+            m3.M00 = self.M00 * other
+            m3.M01 = self.M01 * other
+            m3.M10 = self.M10 * other
+            m3.M11 = self.M11 * other
+
+        elif other.type in ('Vector_mask_XY', 'Vector_field_XY'):
+            m3 = Vector_mask_XY(self.x, self.y, self.wavelength)
+
+            m3.M00 = other.M00 * self.M00 + other.M01 * self.M10
+            m3.M01 = other.M00 * self.M01 + other.M01 * self.M11
+            m3.M10 = other.M10 * self.M00 + other.M11 * self.M10
+            m3.M11 = other.M10 * self.M01 + other.M11 * self.M11
+
+        else:
+            raise ValueError('other thype ({}) is not correct'.format(
+                type(other)))
+
+        return m3
+
+    def __rmul__(self, other):
+        """
+        Multilies the Vector_mask_XY matrix by another Vector_mask_XY.
+
+        Parameters:
+            other (Vector_mask_XY): 2nd object to multiply.
+
+        Returns:
+            v_mask_XY (Vector_mask_XY): Result.
+        """
+        if isinstance(other, number_types):
+            m3 = Vector_mask_XY(self.x, self.y, self.wavelength)
+            m3.M00 = self.M00 * other
+            m3.M01 = self.M01 * other
+            m3.M10 = self.M10 * other
+            m3.M11 = self.M11 * other
+            # print("numero * matriz")
+
+        elif other.type in ('Vector_source_XY', 'Vector_field_XY'):
+            m3 = Vector_source_XY(self.x, self.y, self.wavelength)
+            m3.Ex = self.M00 * other.Ex + self.M01 * other.Ey
+            m3.Ey = self.M10 * other.Ex + self.M11 * other.Ey
+
+        return m3
+
+    def duplicate(self, clear=False):
+        """Duplicates the instance"""
+        new_field = copy.deepcopy(self)
+        if clear is True:
+            new_field.clear_field()
+        return new_field
+
+    def apply_circle(self, r0=None, radius=None):
+        """The same circular mask is applied to all the Jones Matrix.
+
+        Parameters:
+            r0 (float, float): center, if None it is generated
+            radius (float, float): radius, if None it is generated
+        """
+        if radius is None:
+            x_min, x_max = self.x[0], self.x[-1]
+            y_min, y_max = self.y[0], self.y[-1]
+
+            x_radius, y_radius = (x_max - x_min) / 2, (y_max - y_min) / 2
+
+            radius = (x_radius, y_radius)
+
+        if r0 is None:
+            x_center, y_center = (x_min + x_max) / 2, (y_min + y_max) / 2
+            r0 = (x_center, y_center)
+
+        u_pupil = Scalar_mask_XY(self.x, self.y, self.wavelength)
+        u_pupil.circle(r0=r0, radius=radius)
+
+        self.M00 = self.M00 * u_pupil.u
+        self.M01 = self.M01 * u_pupil.u
+        self.M10 = self.M10 * u_pupil.u
+        self.M11 = self.M11 * u_pupil.u
+
+    def pupil(self, r0=None, radius=None, angle=0 * degrees):
+        """place a pupil in the mask. If r0 or radius are None, they are computed using the x,y parameters.
+
+        Parameters:
+            r0 (float, float): center of circle/ellipse
+            radius (float, float) or (float): radius of circle/ellipse
+            angle (float): angle of rotation in radians
+
+        Example:
+
+            pupil(r0=(0 * um, 0 * um), radius=(250*um, 125*um), angle=0*degrees)
+        """
+
+        if r0 is None:
+            x0 = (self.x[-1] + self.x[0]) / 2
+            y0 = (self.y[-1] + self.y[0]) / 2
+            r0 = (x0, y0)
+
+        if radius is None:
+            radiusx = (self.x[-1] - self.x[0]) / 2
+            radiusy = (self.y[-1] - self.y[0]) / 2
+            radius = (radiusx, radiusy)
+
+        x0, y0 = r0
+
+        if isinstance(radius, (float, int, complex)):
+            radiusx, radiusy = (radius, radius)
+        else:
+            radiusx, radiusy = radius
+
+        # Rotacion del circula/elipse
+        Xrot, Yrot = self.__rotate__(angle, (x0, y0))
+
+        # Definicion de la transmitancia
+        pupil0 = np.zeros(np.shape(self.X))
+        ipasa = (Xrot)**2 / (radiusx + 1e-15)**2 + \
+            (Yrot)**2 / (radiusy**2 + 1e-15) < 1
+        pupil0[ipasa] = 1
+        self.M00 = self.M00 * pupil0
+        self.M01 = self.M01 * pupil0
+        self.M10 = self.M10 * pupil0
+        self.M11 = self.M11 * pupil0
+
+    def scalar_to_vector_mask(self, mask, state, is_intensity=True):
+        """The same mask (binary) is applied to all the Jones Matrix.
+
+        Parameters:
+            mask (scalar_mask_XY): mask to apply.
+            state (Jones Matrix or Jones_matrix): Polarization state to apply
+            is intensity (bool): If True, abs(mask)**2 is applied.
+        """
+
+        if isinstance(state, Jones_matrix):
+            state = state.M.squeeze()
+
+        # if is_intensity:
+        #     t = np.abs(mask.u)**2
+        # else:
+        t = mask.u
+
+        self.M00 = state[0, 0] * t
+        self.M01 = state[0, 1] * t
+        self.M10 = state[1, 0] * t
+        self.M11 = state[1, 1] * t
+
+        # Change elements = -0 to 0, to represent correctly phases.
+        self.M01.real = np.where(np.real(self.M01) == -0, 0, np.real(self.M01))
+        self.M10.real = np.where(np.real(self.M10) == -0, 0, np.real(self.M10))
+        self.M00.real = np.where(np.real(self.M00) == -0, 0, np.real(self.M00))
+        self.M11.real = np.where(np.real(self.M11) == -0, 0, np.real(self.M11))
+
+    def complementary_masks(self, mask, state_0, state_1, is_binarized=True):
+        """Creates a vector mask from a scalar mask. It assign an state_0 to 0 values and a state_1 to 1 values..
+        For generality, ik mask is a decimal number between 0 and 1, it takes the linear interpolation.
+
+        Parameters:
+            mask (scalar_mask_XY): Mask preferently binary. if not, it is binarized
+            state_0 (2x2 numpy.array or Jones_matrix): Jones matrix for 0s.
+            state_1 (2x2 numpy.array or Jones_matrix): Jones matrix for 1s.
+
+        Warning:
+            TODO: Mask should be binary. Else the function should binarize it.
+        """
+
+        if isinstance(state_0, Jones_matrix):
+            state_0 = state_0.M.squeeze()
+        if isinstance(state_1, Jones_matrix):
+            state_1 = state_1.M.squeeze()
+
+        t = np.abs(mask.u)**2
+        if is_binarized:
+            t = t / t.max()
+            t[t < 0.5] = 0
+            t[t >= 0.5] = 1
+
+        self.M00 = t * state_1[0, 0] + (1 - t) * state_0[0, 0]
+        self.M01 = t * state_1[0, 1] + (1 - t) * state_0[0, 1]
+        self.M10 = t * state_1[1, 0] + (1 - t) * state_0[1, 0]
+        self.M11 = t * state_1[1, 1] + (1 - t) * state_0[1, 1]
+
+    def multilevel_mask(self, mask, states, discretize=True, normalize=True):
+        """Generates a multilevel vector mask, based in a scalar_mask_XY. The levels should be integers in amplitude (0,1,..., N).
+            If it is not like this, discretize generates N levels.
+            Usually masks are 0-1. Then normalize generates levels 0-N.
+
+            Parameters:
+                mask (scalar_mask_XY): 0-N discrete scalar mask.
+                states (np.array or Jones_matrix): Jones matrices to assign to each level
+                discretize (bool): If True, a continuous mask is converted to N levels.
+                normalize (bool): If True, levels are 0,1,.., N.
+
+        """
+        mask_new = mask.duplicate()
+
+        num_levels = len(states)
+
+        if discretize is True:
+            mask_new.discretize(num_levels=num_levels, new_field=False)
+
+        if normalize is True:
+            mask_new.u = mask_new.u / mask_new.u.max()
+            mask_new.u = mask_new.u * num_levels - 0.5
+
+        mask_new.u = np.real(mask_new.u)
+        mask_new.u = mask_new.u.astype(int)
+
+        for i, state in enumerate(states):
+            i_level = (mask_new.u == i)
+
+            self.M00[i_level] = state.M[0, 0, 0]
+            self.M01[i_level] = state.M[0, 1, 0]
+            self.M11[i_level] = state.M[1, 1, 0]
+            self.M10[i_level] = state.M[1, 0, 0]
+
+    def from_py_pol(self, polarizer):
+        """Generates a constant polarization mask from py_pol Jones_matrix.
+        This is the most general function to obtain a polarizer.
+
+        Parameters:
+            polarizer (2x2 numpy.matrix): Jones_matrix
+        """
+
+        if isinstance(polarizer, Jones_matrix):
+            M = polarizer.M
+        else:
+            M = polarizer
+
+        uno = np.ones_like(self.X, dtype=complex)
+        M = np.asarray(M)
+
+        self.M00 = uno * M[0, 0]
+        self.M01 = uno * M[0, 1]
+        self.M10 = uno * M[1, 0]
+        self.M11 = uno * M[1, 1]
+
+    def polarizer_linear(self, azimuth=0 * degrees):
+        """Generates an XY linear polarizer.
+
+        Parameters:
+            angle (float): linear polarizer angle
+        """
+        PL = Jones_matrix('m0')
+        PL.diattenuator_perfect(azimuth=azimuth)
+        self.from_py_pol(PL)
+
+    def quarter_waveplate(self, azimuth=0 * degrees):
+        """Generates an XY quarter wave plate.
+
+        Parameters:
+            azimuth (float): polarizer angle
+        """
+        PL = Jones_matrix('m0')
+        PL.quarter_waveplate(azimuth=azimuth)
+        self.from_py_pol(PL)
+
+    def half_waveplate(self, azimuth=0 * degrees):
+        """Generates an XY half wave plate.
+
+        Parameters:
+            azimuth (float): polarizer angle
+        """
+        PL = Jones_matrix('m0')
+        PL.half_waveplate(azimuth=azimuth)
+        self.from_py_pol(PL)
+
+    def polarizer_retarder(self,
+                           R=0 * degrees,
+                           p1=1,
+                           p2=1,
+                           azimuth=0 * degrees):
+        """Generates an XY retarder.
+
+        Parameters:
+            R (float): retardance between Ex and Ey components.
+            p1 (float): transmittance of fast axis.
+            p2 (float): transmittance of slow axis.
+            azimuth (float): linear polarizer angle
+        """
+        PL = Jones_matrix('m0')
+        PL.diattenuator_retarder_linear(R=R, p1=p1, p2=p2, azimuth=azimuth)
+        self.from_py_pol(PL)
+
+    def to_py_pol(self):
+        """Pass mask to py_pol.jones_matrix
+
+        Returns:
+            py_pol.jones_matrix
+
+        """
+
+        m0 = Jones_matrix(name="from Diffractio")
+        m0.from_components((self.M00, self.M01, self.M10, self.M11))
+        m0.shape = self.M00.shape
+
+        return m0
+
+    def draw(self, kind='amplitudes', range_scale='um'):
+        """Draws the mask. It must be different to sources.
+
+        Parameters:
+            kind (str): 'amplitudes', 'phases', 'jones', 'jones_ap'.
+
+            'jones' is for real and imaginary parts.
+            'jones_ap' is for amplitud and phase.
+        """
+        from matplotlib import rcParams
+        # def draw_masks(self, kind='fields'):
+        xsize, ysize = rcParams['figure.figsize']
+
+        extension = np.array([self.x[0], self.x[-1], self.y[0], self.y[-1]])
+        if range_scale == 'mm':
+            extension = extension / 1000.
+
+        a00, int00, phase00 = field_parameters(self.M00,
+                                               has_amplitude_sign=False)
+
+        a01, int01, phase01 = field_parameters(self.M01,
+                                               has_amplitude_sign=False)
+        a10, int10, phase10 = field_parameters(self.M10,
+                                               has_amplitude_sign=False)
+        a11, int11, phase11 = field_parameters(self.M11,
+                                               has_amplitude_sign=False)
+
+        a_max = np.abs((a00, a01, a10, a11)).max()
+
+        if kind in ('amplitudes', 'jones_ap'):
+            plt.set_cmap(CONF_DRAWING['color_intensity'])
+            fig, axs = plt.subplots(2,
+                                    2,
+                                    sharex='col',
+                                    sharey='row',
+                                    gridspec_kw={
+                                        'hspace': 0.25,
+                                        'wspace': 0.025
+                                    })
+            fig.set_figwidth(xsize)
+            fig.set_figheight(1.25 * ysize)
+
+            im1 = axs[0, 0].imshow(a00, extent=extension, origin='lower')
+            im1.set_clim(0, a_max)
+            axs[0, 0].set_title("J00")
+
+            im1 = axs[0, 1].imshow(a01, extent=extension, origin='lower')
+            im1.set_clim(0, a_max)
+            axs[0, 1].set_title("J01")
+
+            im1 = axs[1, 0].imshow(a10, extent=extension, origin='lower')
+            im1.set_clim(0, a_max)
+            axs[1, 0].set_title("J10")
+
+            im1 = axs[1, 1].imshow(a11, extent=extension, origin='lower')
+            im1.set_clim(0, a_max)
+            axs[1, 1].set_title("J11")
+
+            plt.suptitle("amplitudes", fontsize=15)
+            cax = plt.axes([0.89, 0.2, 0.03, 0.6])
+            cbar = plt.colorbar(im1, cax=cax, shrink=0.66)
+            cbar.set_ticks([0, 0.25, 0.5, 0.75, 1.0])
+
+            if range_scale == 'um':
+                axs[1, 0].set_xlabel(r'x ($\mu$m)')
+                axs[1, 0].set_ylabel(r'y($\mu$m)')
+            elif range_scale == 'mm':
+                axs[1, 0].set_xlabel(r'x (mm)')
+                axs[1, 0].set_ylabel(r'y (mm)')
+
+        if kind in ('phases', 'jones_ap'):
+            plt.set_cmap(CONF_DRAWING['color_phase'])
+            fig, axs = plt.subplots(2,
+                                    2,
+                                    sharex='col',
+                                    sharey='row',
+                                    gridspec_kw={
+                                        'hspace': 0.25,
+                                        'wspace': 0.025
+                                    })
+            fig.set_figwidth(xsize)
+            fig.set_figheight(1.25 * ysize)
+            im1 = axs[0, 0].imshow(np.angle(self.M00) / degrees,
+                                   extent=extension,
+                                   origin='lower')
+            im1.set_clim(-180, 180)
+            axs[0, 0].set_title("J00")
+
+            im1 = axs[0, 1].imshow(np.angle(self.M01) / degrees,
+                                   extent=extension,
+                                   origin='lower')
+            im1.set_clim(-180, 180)
+            axs[0, 1].set_title("J01")
+
+            im1 = axs[1, 0].imshow(np.angle(self.M10) / degrees,
+                                   extent=extension,
+                                   origin='lower')
+            im1.set_clim(-180, 180)
+            axs[1, 0].set_title("J10")
+
+            im1 = axs[1, 1].imshow(np.angle(self.M11) / degrees,
+                                   extent=extension,
+                                   origin='lower')
+            im1.set_clim(-180, 180)
+            axs[1, 1].set_title("J11")
+
+            plt.suptitle("phases", fontsize=15)
+            cax = plt.axes([.89, 0.2, 0.03, 0.6])
+            cbar = plt.colorbar(im1, cax=cax, shrink=0.66)
+            cbar.set_ticks([-180, -135, -90, -45, 0, 45, 90, 135, 180])
+
+            if range_scale == 'um':
+                axs[1, 0].set_xlabel(r'x ($\mu$m)')
+                axs[1, 0].set_ylabel(r'y($\mu$m)')
+            elif range_scale == 'mm':
+                axs[1, 0].set_xlabel(r'x (mm)')
+                axs[1, 0].set_ylabel(r'y (mm)')
+
+        if kind in ('jones'):
+            plt.set_cmap(CONF_DRAWING['color_stokes'])
+
+            fig, axs = plt.subplots(2,
+                                    2,
+                                    sharex='col',
+                                    sharey='row',
+                                    gridspec_kw={
+                                        'hspace': 0.25,
+                                        'wspace': 0.025
+                                    })
+            fig.set_figwidth(xsize)
+            fig.set_figheight(1.25 * ysize)
+
+            im1 = axs[0, 0].imshow(np.real(self.M00),
+                                   extent=extension,
+                                   origin='lower')
+            im1.set_clim(-1, 1)
+            axs[0, 0].set_title("J00")
+
+            im1 = axs[0, 1].imshow(np.real(self.M01),
+                                   extent=extension,
+                                   origin='lower')
+            im1.set_clim(-1, 1)
+            axs[0, 1].set_title("J01")
+
+            im1 = axs[1, 0].imshow(np.real(self.M10),
+                                   extent=extension,
+                                   origin='lower')
+            im1.set_clim(-1, 1)
+            axs[1, 0].set_title("J10")
+
+            im1 = axs[1, 1].imshow(np.real(self.M11),
+                                   extent=extension,
+                                   origin='lower')
+            im1.set_clim(-1, 1)
+            axs[1, 1].set_title("J11")
+
+            #intensity_max = np.real(self.M00.max())
+
+            plt.tight_layout()
+            plt.suptitle("$\Re$ (Jones)", fontsize=15)
+            cax = plt.axes([0.89, 0.2, 0.03, 0.6])
+            cbar = plt.colorbar(im1, cax=cax, shrink=0.66)
+
+            fig, axs = plt.subplots(2,
+                                    2,
+                                    sharex='col',
+                                    sharey='row',
+                                    gridspec_kw={
+                                        'hspace': 0.25,
+                                        'wspace': 0.025
+                                    })
+            fig.set_figwidth(xsize)
+            fig.set_figheight(1.25 * ysize)
+
+            im1 = axs[0, 0].imshow(np.imag(self.M00),
+                                   extent=extension,
+                                   origin='lower')
+            im1.set_clim(-1, 1)
+            axs[0, 0].set_title("J00")
+
+            im1 = axs[0, 1].imshow(np.imag(self.M01),
+                                   extent=extension,
+                                   origin='lower')
+            im1.set_clim(-1, 1)
+            axs[0, 1].set_title("J01")
+
+            im1 = axs[1, 0].imshow(np.imag(self.M10),
+                                   extent=extension,
+                                   origin='lower')
+            im1.set_clim(-1, 1)
+            axs[1, 0].set_title("J10")
+
+            im1 = axs[1, 1].imshow(np.imag(self.M11),
+                                   extent=extension,
+                                   origin='lower')
+            im1.set_clim(-1, 1)
+            axs[1, 1].set_title("J11")
+
+            #intensity_max = np.real(self.M00.max())
+
+            plt.tight_layout()
+            plt.suptitle("$\Im$ (Jones)", fontsize=15)
+            cax = plt.axes([0.89, 0.2, 0.03, 0.6])
+            cbar = plt.colorbar(im1, cax=cax, shrink=0.66)
+
+
+
+def rotation_matrix_Jones(angle):
+    """Creates an array of Jones 2x2 rotation matrices.
+
+    Parameters:
+        angle (np.array): array of angle of rotation, in radians.
+
+    Returns:
+        numpy.array: 2x2 matrix
+    """
+    M = np.array([[np.cos(angle), np.sin(angle)],
+                  [-np.sin(angle), np.cos(angle)]])
+    return M